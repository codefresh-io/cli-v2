// Copyright 2022 The Codefresh Authors.
//
// Licensed under the Apache License, Version 2.0 (the "License");
// you may not use this file except in compliance with the License.
// You may obtain a copy of the License at
//
//     http://www.apache.org/licenses/LICENSE-2.0
//
// Unless required by applicable law or agreed to in writing, software
// distributed under the License is distributed on an "AS IS" BASIS,
// WITHOUT WARRANTIES OR CONDITIONS OF ANY KIND, either express or implied.
// See the License for the specific language governing permissions and
// limitations under the License.

package kube

import (
	"bytes"
	"context"
	"fmt"
	"io"
	"strings"
	"time"

	"github.com/argoproj-labs/argocd-autopilot/pkg/kube"
	"github.com/codefresh-io/cli-v2/pkg/log"
	"github.com/codefresh-io/cli-v2/pkg/store"
	authv1 "k8s.io/api/authorization/v1"
	batchv1 "k8s.io/api/batch/v1"
	v1 "k8s.io/api/core/v1"
	"k8s.io/apimachinery/pkg/api/resource"
	metav1 "k8s.io/apimachinery/pkg/apis/meta/v1"
	"k8s.io/apimachinery/pkg/version"
	"k8s.io/client-go/kubernetes"
)

type (
	rbacValidation struct {
		Namespace string
		Resource  string
		Verbs     []string
		Group     string
	}

	validationRequest struct {
		cpu        string
		memorySize string
		rbac       []rbacValidation
	}

	LaunchJobOptions struct {
		Client        kubernetes.Interface
		Namespace     string
		JobName       *string
		Image         *string
		Env           []v1.EnvVar
		RestartPolicy v1.RestartPolicy
		BackOffLimit  int32
	}
)

func EnsureClusterRequirements(ctx context.Context, kubeFactory kube.Factory, namespace string, contextUrl string) error {
	requirementsValidationErrorMessage := "cluster does not meet minimum requirements"
	var specificErrorMessages []string

	client, err := kubeFactory.KubernetesClientSet()
	if err != nil {
		return fmt.Errorf("cannot create kubernetes clientset: %w", err)
	}

	kubeVersion, err := client.Discovery().ServerVersion()
	if err != nil {
		return fmt.Errorf("failed to check the cluster's version: %w", err)
	}

	minDelta := version.CompareKubeAwareVersionStrings(store.Get().MinKubeVersion, kubeVersion.String())
	maxDelta := version.CompareKubeAwareVersionStrings(store.Get().MaxKubeVersion, kubeVersion.String())

	if minDelta < 0 || maxDelta > 0 {
		return fmt.Errorf("%s: cluster's server version must be between %s and %s", requirementsValidationErrorMessage, store.Get().MinKubeVersion, store.Get().MaxKubeVersion)
	}

	req := validationRequest{
		rbac: []rbacValidation{
			{
				Resource:  "ServiceAccount",
				Verbs:     []string{"create", "delete"},
				Namespace: namespace,
			},
			{
				Resource:  "ConfigMap",
				Verbs:     []string{"create", "update", "delete"},
				Namespace: namespace,
			},
			{
				Resource:  "Service",
				Verbs:     []string{"create", "update", "delete"},
				Namespace: namespace,
			},
			{
				Resource:  "Role",
				Group:     "rbac.authorization.k8s.io",
				Verbs:     []string{"create", "update", "delete"},
				Namespace: namespace,
			},
			{
				Resource:  "RoleBinding",
				Group:     "rbac.authorization.k8s.io",
				Verbs:     []string{"create", "update", "delete"},
				Namespace: namespace,
			},
			{
				Resource:  "persistentvolumeclaims",
				Verbs:     []string{"create", "update", "delete"},
				Namespace: namespace,
			},
			{
				Resource:  "pods",
				Verbs:     []string{"create", "update", "delete"},
				Namespace: namespace,
			},
		},
		memorySize: store.Get().MinimumMemorySizeRequired,
		cpu:        store.Get().MinimumCpuRequired,
	}

	specs := []*authv1.SelfSubjectAccessReview{}
	for _, rbac := range req.rbac {
		for _, verb := range rbac.Verbs {
			attr := &authv1.ResourceAttributes{
				Resource: rbac.Resource,
				Verb:     verb,
				Group:    rbac.Group,
			}
			if rbac.Namespace != "" {
				attr.Namespace = rbac.Namespace
			}
			specs = append(specs, &authv1.SelfSubjectAccessReview{
				Spec: authv1.SelfSubjectAccessReviewSpec{
					ResourceAttributes: attr,
				},
			})
		}
	}

	rbacres := testRBAC(ctx, client, specs)
	if len(rbacres) > 0 {
		specificErrorMessages = append(specificErrorMessages, rbacres...)
		return fmt.Errorf("%s: failed testing rbac: %v", requirementsValidationErrorMessage, specificErrorMessages)
	}

	nodes, err := client.CoreV1().Nodes().List(ctx, metav1.ListOptions{})
	if err != nil {
		return fmt.Errorf("%s: failed getting nodes: %v", requirementsValidationErrorMessage, err)
	}

	if len(nodes.Items) == 0 {
		return fmt.Errorf("%s: No nodes in cluster", requirementsValidationErrorMessage)
	}

	atLeastOneMet := false
	for _, n := range nodes.Items {
		res := testNode(n, req)
		if len(res) > 0 {
			specificErrorMessages = append(specificErrorMessages, res...)
		} else {
			atLeastOneMet = true
		}
	}
	if !atLeastOneMet {
		return fmt.Errorf("%s: %v", requirementsValidationErrorMessage, specificErrorMessages)
	}

	err = runNetworkTest(ctx, kubeFactory, contextUrl)
	if err != nil {
		return fmt.Errorf("cluster network tests failed: %w ", err)
	}
	
	log.G(ctx).Info("Network test finished successfully")

	return nil
}

func runNetworkTest(ctx context.Context, kubeFactory kube.Factory, urls ...string) error {
	const networkTestsTimeout = 120 * time.Second

	envVars := map[string]string{
		"URLS":       strings.Join(urls, ","),
		"IN_CLUSTER": "1",
	}
	env := prepareEnvVars(envVars)

	client, err := kubeFactory.KubernetesClientSet()
	if err != nil {
		return fmt.Errorf("failed to create kubernetes client: %w", err)
	}

	pod, err := runPod(ctx, client, RunPodOptions{
		Namespace:    store.Get().DefaultNamespace,
		GenerateName: store.Get().NetworkTesterName,
		Image:        store.Get().NetworkTesterImage,
		Env:          env,
	})
	if err != nil {
		return fmt.Errorf("failed to run tester pod: %w", err)
	}

	defer func() {
		err = client.CoreV1().Pods(store.Get().DefaultNamespace).Delete(ctx, pod.Name, metav1.DeleteOptions{})
		if err != nil {
			log.G(ctx).Errorf("fail to delete tester pod: %s", err.Error())
		}
	}()

	log.G(ctx).Info("Running network test...")

	ticker := time.NewTicker(5 * time.Second)
	defer ticker.Stop()
	var podLastState *v1.Pod
	timeoutChan := time.After(networkTestsTimeout)

Loop:
	for {
		select {
		case <-ticker.C:
			log.G(ctx).Debug("Waiting for network tester to finish")
			currentPod, err := client.CoreV1().Pods(store.Get().DefaultNamespace).Get(ctx, pod.Name, metav1.GetOptions{})
			if err != nil {
				return fmt.Errorf("failed to get tester pod: %w", err)
			}

			if len(currentPod.Status.ContainerStatuses) == 0 {
				log.G(ctx).Debug("Network tester pod: creating container")
				continue
			}

			state := currentPod.Status.ContainerStatuses[0].State
			if state.Running != nil {
				log.G(ctx).Debug("Network tester pod: running")
			}

			if state.Waiting != nil {
				log.G(ctx).Debug("Network tester pod: waiting")
			}

			if state.Terminated != nil {
				log.G(ctx).Debug("Network tester pod: terminated")
				podLastState = currentPod
				break Loop
			}
		case <-timeoutChan:
			return fmt.Errorf("network test timeout reached")
		}
	}

	return checkPodLastState(ctx, client, podLastState)
}

func prepareEnvVars(vars map[string]string) []v1.EnvVar {
	var env []v1.EnvVar
	for key, value := range vars {
		env = append(env, v1.EnvVar{
			Name:  key,
			Value: value,
		})
	}

	return env
}

func checkPodLastState(ctx context.Context, client kubernetes.Interface, pod *v1.Pod) error {
	terminated := pod.Status.ContainerStatuses[0].State.Terminated
	if terminated.ExitCode != 0 {
		logs, err := getPodLogs(ctx, client, pod.Namespace, pod.Name)
		if err != nil {
			log.G(ctx).Errorf("failed getting logs from network-tester pod: $s", err.Error())
		} else {
			log.G(ctx).Error(logs)
		}

		terminationMessage := strings.Trim(terminated.Message, "\n")
		return fmt.Errorf("network test failed with: %s", terminationMessage)
	}

	return nil
}

func testRBAC(ctx context.Context, client kubernetes.Interface, specs []*authv1.SelfSubjectAccessReview) []string {
	res := []string{}
	for _, sar := range specs {
		resp, err := client.AuthorizationV1().SelfSubjectAccessReviews().Create(ctx, sar, metav1.CreateOptions{})
		if err != nil {
			res = append(res, err.Error())
			continue
		}
		if !resp.Status.Allowed {
			verb := sar.Spec.ResourceAttributes.Verb
			namespace := sar.Spec.ResourceAttributes.Namespace
			resource := sar.Spec.ResourceAttributes.Resource
			group := sar.Spec.ResourceAttributes.Group
			msg := strings.Builder{}
			msg.WriteString(fmt.Sprintf("Insufficient permission, %s %s/%s is not allowed", verb, group, resource))
			if namespace != "" {
				msg.WriteString(fmt.Sprintf(" on namespace %s", namespace))
			}
			res = append(res, msg.String())
		}
	}
	return res
}

func testNode(n v1.Node, req validationRequest) []string {
	result := []string{}

	if req.cpu != "" {
		requiredCPU, err := resource.ParseQuantity(req.cpu)
		if err != nil {
			result = append(result, err.Error())
			return result
		}
		cpu := n.Status.Capacity.Cpu()

		if cpu != nil && cpu.Cmp(requiredCPU) == -1 {
			msg := fmt.Sprintf("Insufficiant CPU on node %s, current: %s - required: %s", n.GetObjectMeta().GetName(), cpu.String(), requiredCPU.String())
			result = append(result, msg)
		}
	}

	if req.memorySize != "" {
		requiredMemory, err := resource.ParseQuantity(req.memorySize)
		if err != nil {
			result = append(result, err.Error())
			return result
		}
		memory := n.Status.Capacity.Memory()
		if memory != nil && memory.Cmp(requiredMemory) == -1 {
			msg := fmt.Sprintf("Insufficiant Memory on node %s, current: %s - required: %s", n.GetObjectMeta().GetName(), memory.String(), requiredMemory.String())
			result = append(result, msg)
		}
	}

	return result
}

<<<<<<< HEAD
func runPod(ctx context.Context, client kubernetes.Interface, opts RunPodOptions) (*v1.Pod, error) {
	podSpec := &v1.Pod{
=======
func LaunchJob(ctx context.Context, client kubernetes.Interface, opts LaunchJobOptions) (*batchv1.Job, error) {
	jobSpec := &batchv1.Job{
>>>>>>> c5049925
		ObjectMeta: metav1.ObjectMeta{
			Name:      *opts.JobName,
			Namespace: opts.Namespace,
		},
		Spec: batchv1.JobSpec{
			Template: v1.PodTemplateSpec{
				Spec: v1.PodSpec{
					Containers: []v1.Container{
						{
							Name:  *opts.JobName,
							Image: *opts.Image,
							Env:   opts.Env,
						},
					},
					RestartPolicy: opts.RestartPolicy,
				},
			},
			BackoffLimit: &opts.BackOffLimit,
		},
	}

	return client.BatchV1().Jobs(opts.Namespace).Create(ctx, jobSpec, metav1.CreateOptions{})
}

func DeleteJob(ctx context.Context, client kubernetes.Interface, job *batchv1.Job) error {
	err := client.BatchV1().Jobs(job.Namespace).Delete(ctx, job.Name, metav1.DeleteOptions{})
	if err != nil {
		return fmt.Errorf("fail to delete job resource \"%s\": %s", job.Name, err.Error())
	}

	err = client.CoreV1().Pods(job.Namespace).DeleteCollection(ctx, metav1.DeleteOptions{}, metav1.ListOptions{
		LabelSelector: "controller-uid=" + job.GetLabels()["controller-uid"],
	})
	if err != nil {
		return fmt.Errorf("fail to delete tester pod: %s", err.Error())
	}

	return nil
}

func GetPodByJob(ctx context.Context, client kubernetes.Interface, job *batchv1.Job) (*v1.Pod, error) {
	pods, err := client.CoreV1().Pods(store.Get().DefaultNamespace).List(ctx, metav1.ListOptions{
		LabelSelector: "controller-uid=" + job.GetLabels()["controller-uid"],
	})
	if err != nil {
		return nil, err
	}

	if len(pods.Items) == 0 {
		return nil, nil
	}

	return &pods.Items[0], nil
}

func getPodLogs(ctx context.Context, client kubernetes.Interface, namespace, name string) (string, error) {
	req := client.CoreV1().Pods(namespace).GetLogs(name, &v1.PodLogOptions{})
	podLogs, err := req.Stream(ctx)
	if err != nil {
		return "", fmt.Errorf("failed to get network-tester pod logs: %w", err)
	}
	defer podLogs.Close()

	logsBuf := new(bytes.Buffer)
	_, err = io.Copy(logsBuf, podLogs)
	if err != nil {
		return "", fmt.Errorf("failed to read network-tester pod logs: %w", err)
	}

	return strings.Trim(logsBuf.String(), "\n"), nil
}<|MERGE_RESOLUTION|>--- conflicted
+++ resolved
@@ -342,13 +342,8 @@
 	return result
 }
 
-<<<<<<< HEAD
-func runPod(ctx context.Context, client kubernetes.Interface, opts RunPodOptions) (*v1.Pod, error) {
-	podSpec := &v1.Pod{
-=======
 func LaunchJob(ctx context.Context, client kubernetes.Interface, opts LaunchJobOptions) (*batchv1.Job, error) {
 	jobSpec := &batchv1.Job{
->>>>>>> c5049925
 		ObjectMeta: metav1.ObjectMeta{
 			Name:      *opts.JobName,
 			Namespace: opts.Namespace,

--- conflicted
+++ resolved
@@ -15,11 +15,8 @@
 package util
 
 import (
-	"bytes"
 	"context"
 	"fmt"
-	"github.com/codefresh-io/go-sdk/pkg/codefresh"
-	"github.com/pkg/browser"
 	"os"
 	"os/signal"
 	"regexp"
@@ -207,48 +204,11 @@
 	return contexts
 }
 
-<<<<<<< HEAD
-func CurrentAccount(user *codefresh.User) (string, error) {
-	for i := range user.Accounts {
-		if user.Accounts[i].Name == user.ActiveAccountName {
-			return user.Accounts[i].ID, nil
-		}
-	}
-	return "", fmt.Errorf("account id for \"%s\" not found", user.ActiveAccountName)
-}
-
-func OpenBrowserForGitLogin(ingressHost string, user string, account string) error {
-	var b bytes.Buffer
-	if !strings.HasPrefix(ingressHost, "http") {
-		b.WriteString("https://")
-	}
-	b.WriteString(ingressHost)
-	b.WriteString("/app-proxy/api/git-auth/github?userId=" + user + "&accountId=" + account)
-
-	url := b.String()
-	err := browser.OpenURL(url)
-	if err != nil {
-		return err
-	}
-
-	fmt.Println("Follow instructions in web browser")
-	time.Sleep(2 * time.Second)
-
-	return nil
-}
-
-func KubeContextNameByServer(server string) (string, error) {
-	configAccess := clientcmd.NewDefaultPathOptions()
-	conf, err := configAccess.GetStartingConfig()
-	if err != nil {
-		return "", err
-=======
 func CheckExistingContext(contextName string) bool {
 	for _, context := range KubeContexts() {
 		if context.Name == contextName {
 			return true
 		}
->>>>>>> a8359a63
 	}
 
 	return false

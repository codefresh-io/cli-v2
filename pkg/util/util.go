--- conflicted
+++ resolved
@@ -190,152 +190,4 @@
 
 func IsIP(s string) (bool, error) {
 	return regexp.MatchString(`^((25[0-5]|2[0-4][0-9]|[01]?[0-9][0-9]?)\.){3}(25[0-5]|2[0-4][0-9]|[01]?[0-9][0-9]?)$`, s)
-<<<<<<< HEAD
-=======
-}
-
-func RunNetworkTest(ctx context.Context, kubeFactory kube.Factory, urls ...string) error {
-	const networkTestsTimeout = 120 * time.Second
-	var testerPodName string
-
-	envVars := map[string]string{
-		"URLS":       strings.Join(urls, ","),
-		"IN_CLUSTER": "1",
-	}
-	env := prepareEnvVars(envVars)
-
-	client, err := kubeFactory.KubernetesClientSet()
-	if err != nil {
-		return fmt.Errorf("failed to create kubernetes client: %w", err)
-	}
-
-	err = kubeutil.LaunchJob(ctx, kubeutil.LaunchJobOptions{
-		Client:        client,
-		Namespace:     store.Get().DefaultNamespace,
-		JobName:       &store.Get().NetworkTesterName,
-		Image:         &store.Get().NetworkTesterImage,
-		Env:           env,
-		RestartPolicy: v1.RestartPolicyNever,
-		BackOffLimit:  0,
-	})
-	if err != nil {
-		return err
-	}
-
-	defer func() {
-		deferErr := client.BatchV1().Jobs(store.Get().DefaultNamespace).Delete(ctx, store.Get().NetworkTesterName, metav1.DeleteOptions{})
-		if deferErr != nil {
-			log.G(ctx).Errorf("fail to delete job resource '%s': %s", store.Get().NetworkTesterName, deferErr.Error())
-		}
-	}()
-
-	defer func(name *string) {
-		deferErr := client.CoreV1().Pods(store.Get().DefaultNamespace).Delete(ctx, *name, metav1.DeleteOptions{})
-		if deferErr != nil {
-			log.G(ctx).Errorf("fail to delete tester pod '%s': %s", testerPodName, deferErr.Error())
-		}
-	}(&testerPodName)
-
-	log.G(ctx).Info("Running network test...")
-
-	ticker := time.NewTicker(5 * time.Second)
-	defer ticker.Stop()
-	var podLastState *v1.Pod
-	timeoutChan := time.After(networkTestsTimeout)
-
-Loop:
-	for {
-		select {
-		case <-ticker.C:
-			log.G(ctx).Debug("Waiting for network tester to finish")
-
-			if testerPodName == "" {
-				testerPodName, err = getTesterPodName(ctx, client)
-				if err != nil {
-					return err
-				}
-			}
-
-			pod, err := client.CoreV1().Pods(store.Get().DefaultNamespace).Get(ctx, testerPodName, metav1.GetOptions{})
-			if err != nil {
-				if statusError, errIsStatusError := err.(*kerrors.StatusError); errIsStatusError {
-					if statusError.ErrStatus.Reason == metav1.StatusReasonNotFound {
-						log.G(ctx).Debug("Network tester pod not found")
-					}
-				}
-			}
-			if len(pod.Status.ContainerStatuses) == 0 {
-				log.G(ctx).Debug("Network tester pod: creating container")
-				continue
-			}
-			if pod.Status.ContainerStatuses[0].State.Running != nil {
-				log.G(ctx).Debug("Network tester pod: running")
-			}
-			if pod.Status.ContainerStatuses[0].State.Waiting != nil {
-				log.G(ctx).Debug("Network tester pod: waiting")
-			}
-			if pod.Status.ContainerStatuses[0].State.Terminated != nil {
-				log.G(ctx).Debug("Network tester pod: terminated")
-				podLastState = pod
-				break Loop
-			}
-		case <-timeoutChan:
-			return fmt.Errorf("network test timeout reached!")
-		}
-	}
-
-	return checkPodLastState(ctx, client, testerPodName, podLastState)
-}
-
-func prepareEnvVars(vars map[string]string) []v1.EnvVar {
-	var env []v1.EnvVar
-
-	for key, value := range vars {
-		env = append(env, v1.EnvVar{
-			Name:  key,
-			Value: value,
-		})
-	}
-
-	return env
-}
-
-func getTesterPodName(ctx context.Context, client kubernetes.Interface) (string, error) {
-	pods, err := client.CoreV1().Pods(store.Get().DefaultNamespace).List(ctx, metav1.ListOptions{})
-	if err != nil {
-		return "", fmt.Errorf("failed to get pods from cluster: %w", err)
-	}
-
-	for _, pod := range pods.Items {
-		if pod.ObjectMeta.GenerateName == store.Get().NetworkTesterGenerateName {
-			return pod.ObjectMeta.Name, nil
-		}
-	}
-
-	return "", nil
-}
-
-func checkPodLastState(ctx context.Context, client kubernetes.Interface, name string, podLastState *v1.Pod) error {
-	req := client.CoreV1().Pods(store.Get().DefaultNamespace).GetLogs(name, &v1.PodLogOptions{})
-	podLogs, err := req.Stream(ctx)
-	if err != nil {
-		return fmt.Errorf("Failed to get network-tester pod logs: %w", err)
-	}
-	defer podLogs.Close()
-
-	logsBuf := new(bytes.Buffer)
-	_, err = io.Copy(logsBuf, podLogs)
-	if err != nil {
-		return fmt.Errorf("Failed to read network-tester pod logs: %w", err)
-	}
-	logs := strings.Trim(logsBuf.String(), "\n")
-	log.G(ctx).Debug(logs)
-
-	if podLastState.Status.ContainerStatuses[0].State.Terminated.ExitCode != 0 {
-		terminationMessage := strings.Trim(podLastState.Status.ContainerStatuses[0].State.Terminated.Message, "\n")
-		return fmt.Errorf("Network test failed with: %s", terminationMessage)
-	}
-
-	return nil
->>>>>>> e5412861
 }
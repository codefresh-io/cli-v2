// Copyright 2022 The Codefresh Authors.
//
// Licensed under the Apache License, Version 2.0 (the "License");
// you may not use this file except in compliance with the License.
// You may obtain a copy of the License at
//
//     http://www.apache.org/licenses/LICENSE-2.0
//
// Unless required by applicable law or agreed to in writing, software
// distributed under the License is distributed on an "AS IS" BASIS,
// WITHOUT WARRANTIES OR CONDITIONS OF ANY KIND, either express or implied.
// See the License for the specific language governing permissions and
// limitations under the License.

package store

import (
	"fmt"
	"runtime"
	"time"

	"github.com/Masterminds/semver/v3"
)

var s Store

var (
	binaryName      = "cli-v2"
	version         = "v99.99.99"
	buildDate       = ""
	gitCommit       = ""
	segmentWriteKey = ""
	maxDefVersion   = "1.0.0"
	RuntimeDefURL   = "manifests/runtime.yaml"
	ArgoAgentURL    = "manifests/argo-agent/agent.yaml"
)

type Version struct {
	Version    *semver.Version
	BuildDate  string
	GitCommit  string
	GoVersion  string
	GoCompiler string
	Platform   string
}

type Store struct {
	ArgoCDServerName                     string
	ArgoCDTokenKey                       string
	ArgoCDTokenSecret                    string
	ArgoCDAgentCFTokenKey                string
	ArgoCDAgentCFTokenSecret             string
	ArgoCDAgentSA                        string
	ArgoWFServiceName                    string
	ArgoWFServicePort                    int32
	BinaryName                           string
	Codefresh                            string
	CodefreshDeliveryPipelines           string
	CFComponentType                      string
	CFGitSourceType                      string
	CFRuntimeDefType                     string
	CFRuntimeType                        string
	CFTokenSecret                        string
	CFTokenSecretKey                     string
	CFStoreIVSecretKey                   string
	CodefreshCM                          string
	CodefreshSA                          string
	ComponentsReporterName               string
	ComponentsReporterSA                 string
	ComponentsReporterURL                string
	DefaultAPI                           string
	EventBusName                         string
	EventReportingEndpoint               string
	EventsReporterName                   string
	ArgoCDAgentReporterName              string
	GitSourceName                        string
	WorkflowsIngressName                 string
	WorkflowsIngressPath                 string
	AppProxyIngressName                  string
	AppProxyIngressPath                  string
	AppProxyServicePort                  int32
	AppProxyServiceName                  string
	DocsLink                             string
	LabelKeyCFType                       string
	MarketplaceGitSourceName             string
	MarketplaceRepo                      string
	MaxDefVersion                        *semver.Version
	RuntimeDefURL                        string
	Version                              Version
	WaitTimeout                          time.Duration
	WorkflowName                         string
	WorkflowReporterName                 string
	WorkflowTriggerServiceAccount        string
	CronExampleSensorFileName            string
	CronExampleEventSourceFileName       string
	CronExampleWfTemplateFileName        string
	CronExampleEventSourceName           string
	CronExampleEventName                 string
	CronExampleTriggerTemplateName       string
	CronExampleDependencyName            string
	GithubExampleEventSourceFileName     string
	GithubExampleEventSourceObjectName   string
	GithubExampleEventSourceEndpointPath string
	GithubExampleEventSourceTargetPort   string
	GithubExampleEventSourceServicePort  int32
	GithubExampleIngressFileName         string
	GithubExampleIngressObjectName       string
	GithubExampleSensorFileName          string
	GithubExampleSensorObjectName        string
	GithubExampleWfTemplateFileName      string
	GithubExampleEventName               string
	GithubExampleTriggerTemplateName     string
	GithubExampleDependencyName          string
	GithubAccessTokenSecretObjectName    string
	GithubAccessTokenSecretKey           string
	ArgoCD                               string
	Silent                               bool
	InsecureIngressHost                  bool
	BypassIngressClassCheck              bool
	MinimumMemorySizeRequired            string
	MinimumCpuRequired                   string
	MinimumLocalDiskSizeRequired         string
	ReplicaSetReporterName               string
	ReplicaSetReporterServiceAccount     string
	ReplicaSetResourceName               string
	WorkflowResourceName                 string
	RequirementsLink                     string
	DownloadCliLink                      string
	RolloutReporterName                  string
	RolloutResourceName                  string
	RolloutReporterServiceAccount        string
	AnalysisRunResourceName              string
	SegmentWriteKey                      string
<<<<<<< HEAD
	RolloutResourcesNames                 []string
	RolloutResourcesGroupNames           []string
	RolloutResourcesVersionNames         []string
=======
	DefaultNamespace                     string
	NetworkTesterName                    string
	NetworkTesterGenerateName            string
	NetworkTesterImage                   string
>>>>>>> fa5db440
}

// Get returns the global store
func Get() *Store {
	return &s
}

func init() {
	s.ArgoCDServerName = "argocd-server"
	s.ArgoCDTokenKey = "token"
	s.ArgoCDTokenSecret = "argocd-token"
	s.ArgoWFServiceName = "argo-server"
	s.ArgoWFServicePort = 2746
	s.BinaryName = binaryName
	s.Codefresh = "codefresh"
	s.CodefreshDeliveryPipelines = "codefresh-delivery-pipelines"
	s.CFComponentType = "component"
	s.CFGitSourceType = "git-source"
	s.CFRuntimeDefType = "runtimeDef"
	s.CFRuntimeType = "runtime"
	s.CFTokenSecret = "codefresh-token"
	s.ArgoCDAgentCFTokenKey = "token"
	s.ArgoCDAgentCFTokenSecret = "cf-argocd-agent"
	s.ArgoCDAgentReporterName = "argocd-agent"
	s.ArgoCDAgentSA = "argocd-agent"
	s.CFTokenSecretKey = "token"
	s.CFStoreIVSecretKey = "encryptionIV"
	s.CodefreshCM = "codefresh-cm"
	s.CodefreshSA = "codefresh-sa"
	s.ComponentsReporterName = "components-reporter"
	s.ComponentsReporterSA = "components-reporter-sa"
	s.DefaultAPI = "https://g.codefresh.io"
	s.EventBusName = "codefresh-eventbus"
	s.EventReportingEndpoint = "/2.0/api/events"
	s.EventsReporterName = "events-reporter"
	s.GitSourceName = "default-git-source"
	s.WorkflowsIngressName = "-workflows-ingress"
	s.WorkflowsIngressPath = "workflows"
	s.AppProxyIngressName = "-cap-app-proxy"
	s.AppProxyIngressPath = "app-proxy"
	s.AppProxyServicePort = 3017
	s.AppProxyServiceName = "cap-app-proxy"
	s.DocsLink = "https://codefresh.io/csdp-docs/"
	s.LabelKeyCFType = "codefresh.io/entity"
	s.MaxDefVersion = semver.MustParse(maxDefVersion)
	s.RuntimeDefURL = RuntimeDefURL
	s.MarketplaceGitSourceName = "marketplace-git-source"
	s.MarketplaceRepo = "https://github.com/codefresh-io/argo-hub.git"
	s.WaitTimeout = 8 * time.Minute
	s.WorkflowName = "workflow"
	s.WorkflowReporterName = "workflow-reporter"
	s.WorkflowTriggerServiceAccount = "argo"
	s.CronExampleEventSourceFileName = "event-source.calendar.yaml"
	s.CronExampleSensorFileName = "sensor.cron.yaml"
	s.CronExampleWfTemplateFileName = "workflow-template.hello-world.yaml"
	s.CronExampleEventSourceName = "calendar"
	s.CronExampleEventName = "example-with-interval"
	s.CronExampleTriggerTemplateName = "hello-world"
	s.CronExampleDependencyName = "calendar-dep"
	s.GithubExampleEventSourceFileName = "push-github.event-source.yaml"
	s.GithubExampleEventSourceObjectName = "push-github"
	s.GithubExampleEventSourceEndpointPath = "/webhooks/push-github/"
	s.GithubExampleEventSourceTargetPort = "13000"
	s.GithubExampleEventSourceServicePort = 13000
	s.GithubExampleIngressFileName = fmt.Sprintf("%s.ingress.yaml", s.CodefreshDeliveryPipelines)
	s.GithubExampleIngressObjectName = "github"
	s.GithubExampleSensorFileName = "push-github.sensor.yaml"
	s.GithubExampleSensorObjectName = "push-github"
	s.GithubExampleWfTemplateFileName = "workflow-template.hello-world.yaml"
	s.GithubExampleEventName = "push"
	s.GithubExampleTriggerTemplateName = "hello-world"
	s.GithubExampleDependencyName = "github-dep"
	s.GithubAccessTokenSecretObjectName = "autopilot-secret"
	s.GithubAccessTokenSecretKey = "git_token"
	s.ArgoCD = "argo-cd"
	s.MinimumMemorySizeRequired = "5000"
	s.MinimumCpuRequired = "2"
	s.ReplicaSetReporterName = "replicaset-reporter"
	s.ReplicaSetReporterServiceAccount = "replicaset-reporter-sa"
	// s.ReplicaSetResourceName = ""
	s.WorkflowResourceName = "workflows"
	s.RolloutReporterName = "rollout-reporter"
	// s.RolloutResourceName =
	s.RolloutReporterServiceAccount = "rollout-reporter-sa"
	// s.AnalysisRunResourceName = "analysisruns"
	s.SegmentWriteKey = segmentWriteKey
	s.RequirementsLink = "https://codefresh.io/csdp-docs/docs/runtime/requirements/"
	s.DownloadCliLink = "https://codefresh.io/csdp-docs/docs/clients/csdp-cli/"
<<<<<<< HEAD
	s.RolloutResourcesNames = []string{"rollouts", "replicasets", "analysisruns"}
	s.RolloutResourcesGroupNames = []string{"argoproj.io", "argoproj.io", "apps"}
	s.RolloutResourcesVersionNames = []string{"v1alpha1", "v1alpha1", "v1"}
=======
	s.DefaultNamespace = "default"
	s.NetworkTesterName = "cf-network-tester"
	s.NetworkTesterGenerateName = "cf-network-tester-"
	s.NetworkTesterImage = "codefresh/cf-venona-network-tester:latest"

>>>>>>> fa5db440
	initVersion()
}

func initVersion() {
	s.Version.Version = semver.MustParse(version)
	s.Version.BuildDate = buildDate
	s.Version.GitCommit = gitCommit
	s.Version.GoVersion = runtime.Version()
	s.Version.GoCompiler = runtime.Compiler
	s.Version.Platform = fmt.Sprintf("%s/%s", runtime.GOOS, runtime.GOARCH)
}<|MERGE_RESOLUTION|>--- conflicted
+++ resolved
@@ -131,16 +131,13 @@
 	RolloutReporterServiceAccount        string
 	AnalysisRunResourceName              string
 	SegmentWriteKey                      string
-<<<<<<< HEAD
-	RolloutResourcesNames                 []string
+	RolloutResourcesNames                []string
 	RolloutResourcesGroupNames           []string
 	RolloutResourcesVersionNames         []string
-=======
 	DefaultNamespace                     string
 	NetworkTesterName                    string
 	NetworkTesterGenerateName            string
 	NetworkTesterImage                   string
->>>>>>> fa5db440
 }
 
 // Get returns the global store
@@ -229,17 +226,14 @@
 	s.SegmentWriteKey = segmentWriteKey
 	s.RequirementsLink = "https://codefresh.io/csdp-docs/docs/runtime/requirements/"
 	s.DownloadCliLink = "https://codefresh.io/csdp-docs/docs/clients/csdp-cli/"
-<<<<<<< HEAD
 	s.RolloutResourcesNames = []string{"rollouts", "replicasets", "analysisruns"}
 	s.RolloutResourcesGroupNames = []string{"argoproj.io", "argoproj.io", "apps"}
 	s.RolloutResourcesVersionNames = []string{"v1alpha1", "v1alpha1", "v1"}
-=======
 	s.DefaultNamespace = "default"
 	s.NetworkTesterName = "cf-network-tester"
 	s.NetworkTesterGenerateName = "cf-network-tester-"
 	s.NetworkTesterImage = "codefresh/cf-venona-network-tester:latest"
 
->>>>>>> fa5db440
 	initVersion()
 }
 

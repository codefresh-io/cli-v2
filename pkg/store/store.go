--- conflicted
+++ resolved
@@ -29,13 +29,8 @@
 	version                  = "v99.99.99"
 	buildDate                = ""
 	gitCommit                = ""
-<<<<<<< HEAD
-	segmentWriteKey          = ""
+	SegmentWriteKey          = ""
 	maxDefVersion            = "2.1.0"
-=======
-	SegmentWriteKey          = ""
-	maxDefVersion            = "2.0.0"
->>>>>>> b8bdf28e
 	RuntimeDefURL            = "manifests/runtime.yaml"
 	AddClusterDefURL         = "https://github.com/codefresh-io/csdp-official/add-cluster/kustomize"
 	FallbackAddClusterDefURL = "https://github.com/codefresh-io/cli-v2/manifests/add-cluster/kustomize"

// Copyright 2022 The Codefresh Authors.
//
// Licensed under the Apache License, Version 2.0 (the "License");
// you may not use this file except in compliance with the License.
// You may obtain a copy of the License at
//
//     http://www.apache.org/licenses/LICENSE-2.0
//
// Unless required by applicable law or agreed to in writing, software
// distributed under the License is distributed on an "AS IS" BASIS,
// WITHOUT WARRANTIES OR CONDITIONS OF ANY KIND, either express or implied.
// See the License for the specific language governing permissions and
// limitations under the License.

package store

import (
	"fmt"
	"runtime"
	"time"

	"github.com/Masterminds/semver/v3"
)

var s Store

var (
	binaryName       = "cli-v2"
	version          = "v99.99.99"
	buildDate        = ""
	gitCommit        = ""
	segmentWriteKey  = ""
	maxDefVersion    = "1.0.1"
	RuntimeDefURL    = "manifests/runtime.yaml"
	AddClusterDefURL = "../manifests/add-cluster/kustomize"
)

type Version struct {
	Version    *semver.Version
	BuildDate  string
	GitCommit  string
	GoVersion  string
	GoCompiler string
	Platform   string
}

type Store struct {
	AddClusterJobName                   string
	ArgoCDServerName                    string
	ArgoCDTokenKey                      string
	ArgoCDTokenSecret                   string
	ArgoWFServiceName                   string
	ArgoWFServicePort                   int32
	BinaryName                          string
	Codefresh                           string
	CodefreshDeliveryPipelines          string
	CFComponentType                     string
	CFGitSourceType                     string
	CFRuntimeDefType                    string
	CFRuntimeType                       string
	CFTokenSecret                       string
	CFTokenSecretKey                    string
	CFStoreIVSecretKey                  string
	CodefreshCM                         string
	CodefreshSA                         string
	ComponentsReporterName              string
	ComponentsReporterSA                string
	ComponentsReporterURL               string
	DefaultAPI                          string
	EventBusName                        string
	EventReportingEndpoint              string
	EventsReporterName                  string
	GitSourceName                       string
	WorkflowsIngressName                string
	WorkflowsIngressPath                string
	AppProxyIngressName                 string
	AppProxyIngressPath                 string
	AppProxyServicePort                 int32
	AppProxyServiceName                 string
	DocsLink                            string
	LabelKeyCFType                      string
	LabelKeyCFInternal                  string
	MarketplaceGitSourceName            string
	MarketplaceRepo                     string
	MaxDefVersion                       *semver.Version
	RuntimeDefURL                       string
	Version                             Version
	WaitTimeout                         time.Duration
	WorkflowName                        string
	WorkflowReporterName                string
	WorkflowTriggerServiceAccount       string
	CronExampleSensorFileName           string
	CronExampleEventSourceFileName      string
	CronExampleWfTemplateFileName       string
	CronExampleEventSourceName          string
	CronExampleEventName                string
	CronExampleTriggerTemplateName      string
	CronExampleDependencyName           string
	GithubExampleEventSourceFileName    string
	GithubExampleEventSourceObjectName  string
	WebhooksRootPath                    string
	GithubExampleEventSourceTargetPort  string
	GithubExampleEventSourceServicePort int32
	GithubExampleIngressFileName        string
	GithubExampleIngressObjectName      string
	GithubExampleSensorFileName         string
	GithubExampleSensorObjectName       string
	GithubExampleWfTemplateFileName     string
	GithubExampleEventName              string
	GithubExampleTriggerTemplateName    string
	GithubExampleDependencyName         string
	GithubAccessTokenSecretObjectName   string
	GithubAccessTokenSecretKey          string
	GithubEventTypeHeader               string
	ArgoCD                              string
	Silent                              bool
	InsecureIngressHost                 bool
	BypassIngressClassCheck             bool
	SkipIngress                         bool
	SetDefaultResources                 bool
	MinimumMemorySizeRequired           string
	MinimumCpuRequired                  string
	MinimumLocalDiskSizeRequired        string
	ReplicaSetResourceName              string
	AnalysisRunResourceName             string
	WorkflowResourceName                string
	RequirementsLink                    string
	DownloadCliLink                     string
	RolloutReporterName                 string
	RolloutResourceName                 string
	RolloutReporterServiceAccount       string
	SegmentWriteKey                     string
	DefaultNamespace                    string
	NetworkTesterName                   string
	NetworkTesterGenerateName           string
	NetworkTesterImage                  string
	MinKubeVersion                      string
	MaxKubeVersion                      string
	MasterIngressName                   string
	InClusterPath                       string
	SccName                             string
	CFInternalGitSources                []string
	CFInternalReporters                 []string
	InstallationFlow                    string
	GsCreateFlow                        string
	InCluster                           string
<<<<<<< HEAD
	IsDownloadRuntimeLogs               bool
	IngressHost                         string
=======
	IscRuntimesDir                      string
>>>>>>> 3bff2d08
}

// Get returns the global store
func Get() *Store {
	return &s
}

func init() {
	s.AddClusterJobName = "csdp-add-cluster-job"
	s.ArgoCDServerName = "argocd-server"
	s.ArgoCDTokenKey = "token"
	s.ArgoCDTokenSecret = "argocd-token"
	s.ArgoWFServiceName = "argo-server"
	s.ArgoWFServicePort = 2746
	s.BinaryName = binaryName
	s.Codefresh = "codefresh"
	s.GitSourceName = "default-git-source"
	s.CodefreshDeliveryPipelines = fmt.Sprintf("%s-%s", "cdp", s.GitSourceName)
	s.CFComponentType = "component"
	s.CFGitSourceType = "git-source"
	s.CFRuntimeDefType = "runtimeDef"
	s.CFRuntimeType = "runtime"
	s.CFTokenSecret = "codefresh-token"
	s.CFTokenSecretKey = "token"
	s.CFStoreIVSecretKey = "encryptionIV"
	s.CodefreshCM = "codefresh-cm"
	s.CodefreshSA = "codefresh-sa"
	s.ComponentsReporterName = "components-reporter"
	s.ComponentsReporterSA = "components-reporter-sa"
	s.DefaultAPI = "https://g.codefresh.io"
	s.EventBusName = "codefresh-eventbus"
	s.EventReportingEndpoint = "/2.0/api/events"
	s.EventsReporterName = "events-reporter"
	s.WorkflowsIngressName = "-workflows-ingress"
	s.WorkflowsIngressPath = "workflows"
	s.AppProxyIngressName = "-cap-app-proxy"
	s.AppProxyIngressPath = "/app-proxy/"
	s.AppProxyServicePort = 3017
	s.AppProxyServiceName = "cap-app-proxy"
	s.DocsLink = "https://codefresh.io/csdp-docs/"
	s.LabelKeyCFType = "codefresh.io/entity"
	s.LabelKeyCFInternal = "codefresh.io/internal"
	s.MaxDefVersion = semver.MustParse(maxDefVersion)
	s.RuntimeDefURL = RuntimeDefURL
	s.MarketplaceGitSourceName = "marketplace-git-source"
	s.MarketplaceRepo = "https://github.com/codefresh-io/argo-hub.git"
	s.WaitTimeout = 8 * time.Minute
	s.WorkflowName = "workflow"
	s.WorkflowReporterName = "workflow-reporter"
	s.WorkflowTriggerServiceAccount = "argo"
	s.CronExampleEventSourceFileName = "event-source.calendar.yaml"
	s.CronExampleSensorFileName = "sensor.cron.yaml"
	s.CronExampleWfTemplateFileName = "workflow-template.hello-world.yaml"
	s.CronExampleEventSourceName = "calendar"
	s.CronExampleEventName = "example-with-interval"
	s.CronExampleTriggerTemplateName = "hello-world"
	s.CronExampleDependencyName = "calendar-dep"
	s.GithubExampleEventSourceFileName = "push-github.event-source.yaml"
	s.GithubExampleEventSourceObjectName = "push-github"
	s.WebhooksRootPath = "/webhooks"
	s.GithubExampleEventSourceTargetPort = "80"
	s.GithubExampleEventSourceServicePort = 80
	s.GithubExampleIngressFileName = fmt.Sprintf("%s.ingress.yaml", s.CodefreshDeliveryPipelines)
	s.GithubExampleIngressObjectName = "github"
	s.GithubExampleSensorFileName = "push-github.sensor.yaml"
	s.GithubExampleSensorObjectName = "push-github"
	s.GithubExampleWfTemplateFileName = "workflow-template.hello-world.yaml"
	s.GithubExampleEventName = "github-push-heads"
	s.GithubExampleTriggerTemplateName = "hello-world"
	s.GithubExampleDependencyName = "github-push-heads"
	s.GithubAccessTokenSecretObjectName = "autopilot-secret"
	s.GithubAccessTokenSecretKey = "git_token"
	s.GithubEventTypeHeader = "X-GitHub-Event"
	s.ArgoCD = "argo-cd"
	s.RolloutResourceName = "rollouts"
	s.ReplicaSetResourceName = "replicasets"
	s.AnalysisRunResourceName = "analysisruns"
	s.MinimumMemorySizeRequired = "5000"
	s.MinimumCpuRequired = "2"
	s.WorkflowResourceName = "workflows"
	s.RolloutReporterName = "rollout-reporter"
	s.RolloutReporterServiceAccount = "rollout-reporter-sa"
	s.SegmentWriteKey = segmentWriteKey
	s.RequirementsLink = "https://codefresh.io/csdp-docs/docs/runtime/requirements/"
	s.DownloadCliLink = "https://codefresh.io/csdp-docs/docs/clients/csdp-cli/"
	s.DefaultNamespace = "default"
	s.NetworkTesterName = "cf-network-tester"
	s.NetworkTesterGenerateName = "cf-network-tester-"
	s.NetworkTesterImage = "quay.io/codefresh/cf-venona-network-tester:latest"
	s.MinKubeVersion = "v1.18.0"
	s.MaxKubeVersion = "v1.25.0"
	s.MasterIngressName = "-master"
	s.InClusterPath = "/bootstrap/cluster-resources/in-cluster"
	s.SccName = "cf-scc"
	s.CFInternalGitSources = []string{s.MarketplaceGitSourceName}
	s.CFInternalReporters = []string{s.EventsReporterName, s.WorkflowReporterName, s.RolloutReporterName}
	s.InstallationFlow = "install-runtime"
	s.GsCreateFlow = "git-source-create"
	s.InCluster = "https://kubernetes.default.svc"
	s.IscRuntimesDir = "runtimes"

	initVersion()
}

func initVersion() {
	s.Version.Version = semver.MustParse(version)
	s.Version.BuildDate = buildDate
	s.Version.GitCommit = gitCommit
	s.Version.GoVersion = runtime.Version()
	s.Version.GoCompiler = runtime.Compiler
	s.Version.Platform = fmt.Sprintf("%s/%s", runtime.GOOS, runtime.GOARCH)
}<|MERGE_RESOLUTION|>--- conflicted
+++ resolved
@@ -144,12 +144,9 @@
 	InstallationFlow                    string
 	GsCreateFlow                        string
 	InCluster                           string
-<<<<<<< HEAD
 	IsDownloadRuntimeLogs               bool
 	IngressHost                         string
-=======
 	IscRuntimesDir                      string
->>>>>>> 3bff2d08
 }
 
 // Get returns the global store

--- conflicted
+++ resolved
@@ -26,20 +26,14 @@
 }
 
 type Store struct {
-<<<<<<< HEAD
-	BinaryName                         string
-	DefaultAPI                         string
-	Version                            Version
-	InstallationManifestsURL           string
-	InstallationManifestsNamespacedURL string
-=======
-	BinaryName                string
-	Version                   Version
+	BinaryName string
+	Version    Version
+	DefaultAPI string
+
 	ArgoCDManifestsURL        string
 	ArgoEventsManifestsURL    string
 	ArgoRolloutsManifestsURL  string
 	ArgoWorkflowsManifestsURL string
->>>>>>> 258a6ab5
 }
 
 // Get returns the global store
@@ -49,15 +43,11 @@
 
 func init() {
 	s.BinaryName = binaryName
-<<<<<<< HEAD
-	s.InstallationManifestsURL = installationManifestsURL
 	s.DefaultAPI = "https://g.codefresh.io"
-=======
 	s.ArgoCDManifestsURL = filepath.Join(installationManifestsURL, "argo-cd")
 	s.ArgoEventsManifestsURL = filepath.Join(installationManifestsURL, "argo-events")
 	s.ArgoRolloutsManifestsURL = filepath.Join(installationManifestsURL, "argo-rollouts")
 	s.ArgoWorkflowsManifestsURL = filepath.Join(installationManifestsURL, "argo-workflows")
->>>>>>> 258a6ab5
 
 	initVersion()
 }

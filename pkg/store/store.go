--- conflicted
+++ resolved
@@ -129,11 +129,8 @@
 	RolloutReporterName                  string
 	RolloutResourceName                  string
 	RolloutReporterServiceAccount        string
-<<<<<<< HEAD
 	AnalysisRunResourceName             string
-=======
 	SegmentWriteKey                      string
->>>>>>> cebb85dd
 }
 
 // Get returns the global store
@@ -218,13 +215,10 @@
 	s.RolloutReporterName = "rollout-reporter"
 	s.RolloutResourceName = "rollouts"
 	s.RolloutReporterServiceAccount = "rollout-reporter-sa"
-<<<<<<< HEAD
 	s.AnalysisRunResourceName = "analysisruns"
-=======
 	s.SegmentWriteKey = segmentWriteKey
 	s.RequirementsLink = "https://codefresh.io/csdp-docs/docs/runtime/requirements/"
 	s.DownloadCliLink = "https://codefresh.io/csdp-docs/docs/clients/csdp-cli/"
->>>>>>> cebb85dd
 	initVersion()
 }
 

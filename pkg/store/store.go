--- conflicted
+++ resolved
@@ -44,49 +44,7 @@
 }
 
 type Store struct {
-<<<<<<< HEAD
-	ArgoCDServerName         string
-	ArgoCDTokenKey           string
-	ArgoCDTokenSecret        string
-	ArgoCDAgentCFTokenKey    string
-	ArgoCDAgentCFTokenSecret string
-	ArgoCDAgentSA            string
-	ArgoWFServiceName        string
-	ArgoWFServicePort        int32
-	BinaryName               string
-	Codefresh                string
-	CFComponentType          string
-	CFGitSourceType          string
-	CFRuntimeDefType         string
-	CFRuntimeType            string
-	CFTokenSecret            string
-	CFTokenSecretKey         string
-	CodefreshCM              string
-	CodefreshSA              string
-	ComponentsReporterName   string
-	ComponentsReporterSA     string
-	ComponentsReporterURL    string
-	DefaultAPI               string
-	EventBusName             string
-	EventReportingEndpoint   string
-	EventsReporterName       string
-	ArgoCDAgentReporterName  string
-	GitSourceName            string
-	IngressName              string
-	IngressPath              string
-	LabelKeyCFType           string
-	MaxDefVersion            *semver.Version
-	RuntimeDefURL            string
-	RuntimeFilename          string
-	Version                  Version
-	WaitTimeout              time.Duration
-	WorkflowName             string
-	WorkflowReporterName     string
-	MarketplaceGitSourceName string
-	MarketplaceRepo			 string
-	MarketplacePluginsPath   string
-
-=======
+  
 	ArgoCDServerName                     string
 	ArgoCDTokenKey                       string
 	ArgoCDTokenSecret                    string
@@ -148,7 +106,9 @@
 	GithubAccessTokenSecretObjectName    string
 	GithubAccessTokenSecretKey           string
 	ArgoCD                               string
->>>>>>> 84049a5e
+  MarketplaceGitSourceName             string
+	MarketplaceRepo			                 string
+	MarketplacePluginsPath               string
 }
 
 // Get returns the global store

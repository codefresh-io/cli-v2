--- conflicted
+++ resolved
@@ -1,8 +1,5 @@
-<<<<<<< HEAD
 VERSION=v0.0.106
-=======
-VERSION=v0.0.103
->>>>>>> 6d49f159
+
 OUT_DIR=dist
 YEAR?=$(shell date +"%Y")
 

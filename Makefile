--- conflicted
+++ resolved
@@ -1,9 +1,5 @@
-<<<<<<< HEAD
-VERSION=v0.0.452
-=======
 VERSION=v0.0.457
 
->>>>>>> 893822d3
 
 OUT_DIR=dist
 YEAR?=$(shell date +"%Y")

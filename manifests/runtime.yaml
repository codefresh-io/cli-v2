apiVersion: codefresh.io/v1alpha1
kind: Runtime
metadata:
  name: "{{ name }}"
  namespace: "{{ namespace }}"
spec:
  defVersion: 1.0.0
<<<<<<< HEAD
  version: 0.0.106

=======
  version: 0.0.112
>>>>>>> 84049a5e
  bootstrapSpecifier: github.com/codefresh-io/cli-v2/manifests/argo-cd
  components:
    - name: events
      type: kustomize
      url: github.com/codefresh-io/cli-v2/manifests/argo-events
      wait: true
    - name: rollouts
      type: kustomize
      url: github.com/codefresh-io/cli-v2/manifests/argo-rollouts
    - name: workflows
      type: kustomize
      url: github.com/codefresh-io/cli-v2/manifests/argo-workflows
    - name: argocd-agent
      type: kustomize
      url: github.com/codefresh-io/cli-v2/manifests/argo-agent<|MERGE_RESOLUTION|>--- conflicted
+++ resolved
@@ -5,12 +5,7 @@
   namespace: "{{ namespace }}"
 spec:
   defVersion: 1.0.0
-<<<<<<< HEAD
-  version: 0.0.106
-
-=======
-  version: 0.0.112
->>>>>>> 84049a5e
+  version: 0.0.113
   bootstrapSpecifier: github.com/codefresh-io/cli-v2/manifests/argo-cd
   components:
     - name: events

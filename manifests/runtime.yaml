--- conflicted
+++ resolved
@@ -5,11 +5,7 @@
   namespace: "{{ namespace }}"
 spec:
   defVersion: 1.0.1
-<<<<<<< HEAD
-  version: 0.0.369
-=======
-  version: 0.0.375
->>>>>>> 7e820e11
+  version: 0.0.376
   bootstrapSpecifier: github.com/codefresh-io/cli-v2/manifests/argo-cd
   components:
     - name: events
@@ -24,7 +20,4 @@
       url: github.com/codefresh-io/cli-v2/manifests/argo-workflows
     - name: app-proxy
       type: kustomize
-      url: github.com/codefresh-io/cli-v2/manifests/app-proxy
-    - name: sealed-secrets
-      type: kustomize
-      url: github.com/codefresh-io/cli-v2/manifests/sealed-secrets+      url: github.com/codefresh-io/cli-v2/manifests/app-proxy
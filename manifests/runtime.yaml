--- conflicted
+++ resolved
@@ -4,12 +4,8 @@
   name: "{{ name }}"
   namespace: "{{ namespace }}"
 spec:
-<<<<<<< HEAD
-  defVersion: 1.0.0
-=======
   defVersion: 1.0.1
->>>>>>> 52ec5906
-  version: 0.0.238
+  version: 0.0.239
   bootstrapSpecifier: github.com/codefresh-io/cli-v2/manifests/argo-cd
   components:
     - name: events

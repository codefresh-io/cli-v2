apiVersion: codefresh.io/v1alpha1
kind: Runtime
metadata:
  name: "{{ name }}"
  namespace: "{{ namespace }}"
spec:
  defVersion: 1.0.0
<<<<<<< HEAD
  version: 0.0.42
  bootstrapSpecifier: github.com/codefresh-io/cli-v2/manifests/argo-cd
=======
  #version: 0.0.41
  bootstrapSpecifier: manifests/argo-cd
>>>>>>> c4f4014d
  components:
    - name: events
      type: kustomize
      url: github.com/codefresh-io/cli-v2/manifests/argo-events
      wait: true
    - name: rollouts
      type: kustomize
      url: github.com/codefresh-io/cli-v2/manifests/argo-rollouts
    - name: workflows
      type: kustomize
      url: github.com/codefresh-io/cli-v2/manifests/argo-workflows<|MERGE_RESOLUTION|>--- conflicted
+++ resolved
@@ -5,13 +5,8 @@
   namespace: "{{ namespace }}"
 spec:
   defVersion: 1.0.0
-<<<<<<< HEAD
   version: 0.0.42
-  bootstrapSpecifier: github.com/codefresh-io/cli-v2/manifests/argo-cd
-=======
-  #version: 0.0.41
   bootstrapSpecifier: manifests/argo-cd
->>>>>>> c4f4014d
   components:
     - name: events
       type: kustomize

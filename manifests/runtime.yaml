--- conflicted
+++ resolved
@@ -5,11 +5,7 @@
   namespace: "{{ namespace }}"
 spec:
   defVersion: 1.0.0
-<<<<<<< HEAD
-  version: 0.0.54
-=======
   version: 0.0.55
->>>>>>> 98b61a13
   bootstrapSpecifier: github.com/codefresh-io/cli-v2/manifests/argo-cd
   components:
     - name: events

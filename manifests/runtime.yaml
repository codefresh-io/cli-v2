apiVersion: codefresh.io/v1alpha1
kind: Runtime
metadata:
  name: "{{ name }}"
  namespace: "{{ namespace }}"
spec:
  defVersion: 1.0.1
<<<<<<< HEAD
  version: 0.0.432
=======
  version: 0.0.433
>>>>>>> 6437b65e
  bootstrapSpecifier: github.com/codefresh-io/cli-v2/manifests/argo-cd
  components:
    - name: events
      type: kustomize
      url: github.com/codefresh-io/cli-v2/manifests/argo-events
      wait: true
    - name: rollouts
      type: kustomize
      url: github.com/codefresh-io/cli-v2/manifests/argo-rollouts
    - name: workflows
      type: kustomize
      url: github.com/codefresh-io/cli-v2/manifests/argo-workflows
    - name: app-proxy
      type: kustomize
      url: github.com/codefresh-io/cli-v2/manifests/app-proxy
    - name: sealed-secrets
      type: kustomize
      url: github.com/codefresh-io/cli-v2/manifests/sealed-secrets<|MERGE_RESOLUTION|>--- conflicted
+++ resolved
@@ -5,11 +5,7 @@
   namespace: "{{ namespace }}"
 spec:
   defVersion: 1.0.1
-<<<<<<< HEAD
-  version: 0.0.432
-=======
-  version: 0.0.433
->>>>>>> 6437b65e
+  version: 0.0.434
   bootstrapSpecifier: github.com/codefresh-io/cli-v2/manifests/argo-cd
   components:
     - name: events

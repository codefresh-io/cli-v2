apiVersion: codefresh.io/v1alpha1
kind: Runtime
metadata:
  name: "{{ name }}"
  namespace: "{{ namespace }}"
spec:
  defVersion: 2.0.0
<<<<<<< HEAD
  version: 0.0.533
=======
  version: 0.0.536
>>>>>>> 6deeeb6c
  bootstrapSpecifier: github.com/codefresh-io/cli-v2/manifests/argo-cd
  components:
    - name: events
      type: kustomize
      url: github.com/codefresh-io/cli-v2/manifests/argo-events
      wait: true
    - name: rollouts
      type: kustomize
      url: github.com/codefresh-io/cli-v2/manifests/argo-rollouts
    - name: workflows
      type: kustomize
      url: github.com/codefresh-io/cli-v2/manifests/argo-workflows
    - name: app-proxy
      type: kustomize
      url: github.com/codefresh-io/cli-v2/manifests/app-proxy
      syncWave: 9
    - name: sealed-secrets
      type: kustomize
      url: github.com/codefresh-io/cli-v2/manifests/sealed-secrets
    - name: codefresh-tunnel-client
      type: helm
      url: github.com/codefresh-io/codefresh-tunnel-charts/codefresh-tunnel-client?ref=0.1.3
      feature: ingressless<|MERGE_RESOLUTION|>--- conflicted
+++ resolved
@@ -5,11 +5,7 @@
   namespace: "{{ namespace }}"
 spec:
   defVersion: 2.0.0
-<<<<<<< HEAD
-  version: 0.0.533
-=======
-  version: 0.0.536
->>>>>>> 6deeeb6c
+  version: 0.0.537
   bootstrapSpecifier: github.com/codefresh-io/cli-v2/manifests/argo-cd
   components:
     - name: events

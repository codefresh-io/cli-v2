apiVersion: codefresh.io/v1alpha1
kind: Runtime
metadata:
  name: "{{ name }}"
  namespace: "{{ namespace }}"
spec:
  defVersion: 1.0.1
<<<<<<< HEAD
  version: 0.0.380
=======
  version: 0.0.385
>>>>>>> 3bff2d08
  bootstrapSpecifier: github.com/codefresh-io/cli-v2/manifests/argo-cd
  components:
    - name: events
      type: kustomize
      url: github.com/codefresh-io/cli-v2/manifests/argo-events
      wait: true
    - name: rollouts
      type: kustomize
      url: github.com/codefresh-io/cli-v2/manifests/argo-rollouts
    - name: workflows
      type: kustomize
      url: github.com/codefresh-io/cli-v2/manifests/argo-workflows
    - name: app-proxy
      type: kustomize
      url: github.com/codefresh-io/cli-v2/manifests/app-proxy
    - name: sealed-secrets
      type: kustomize
      url: github.com/codefresh-io/cli-v2/manifests/sealed-secrets<|MERGE_RESOLUTION|>--- conflicted
+++ resolved
@@ -5,11 +5,7 @@
   namespace: "{{ namespace }}"
 spec:
   defVersion: 1.0.1
-<<<<<<< HEAD
-  version: 0.0.380
-=======
-  version: 0.0.385
->>>>>>> 3bff2d08
+  version: 0.0.386
   bootstrapSpecifier: github.com/codefresh-io/cli-v2/manifests/argo-cd
   components:
     - name: events

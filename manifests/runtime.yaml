--- conflicted
+++ resolved
@@ -4,30 +4,8 @@
     name: '{{ name }}'
     namespace: '{{ namespace }}'
 spec:
-<<<<<<< HEAD
-  defVersion: 1.0.0
-  version: 0.0.206
-  bootstrapSpecifier: github.com/codefresh-io/cli-v2/manifests/argo-cd
-  components:
-    - name: events
-      type: kustomize
-      url: github.com/codefresh-io/cli-v2/manifests/argo-events
-      wait: true
-    - name: rollouts
-      type: kustomize
-      url: github.com/codefresh-io/cli-v2/manifests/argo-rollouts
-    - name: workflows
-      type: kustomize
-      url: github.com/codefresh-io/cli-v2/manifests/argo-workflows
-    - name: argocd-agent
-      type: kustomize
-      url: github.com/codefresh-io/cli-v2/manifests/argo-agent
-    - name: app-proxy
-      type: kustomize
-      url: github.com/codefresh-io/cli-v2/manifests/app-proxy
-=======
     defVersion: 1.0.0
-    version: 0.0.207
+    version: 0.0.208
     bootstrapSpecifier: github.com/codefresh-io/cli-v2/manifests/argo-cd
     components:
         - name: events
@@ -45,5 +23,4 @@
           url: github.com/codefresh-io/cli-v2/manifests/argo-agent
         - name: app-proxy
           type: kustomize
-          url: github.com/codefresh-io/cli-v2/manifests/app-proxy
->>>>>>> 49245cae
+          url: github.com/codefresh-io/cli-v2/manifests/app-proxy
apiVersion: codefresh.io/v1alpha1
kind: Runtime
metadata:
  name: "{{ name }}"
  namespace: "{{ namespace }}"
spec:
  defVersion: 2.1.1
  version: 0.0.567
<<<<<<< HEAD
  bootstrapSpecifier: github.com/codefresh-io/cli-v2/manifests/argo-cd
=======
  bootstrapSpecifier: github.com/codefresh-io/cli-v2.git/manifests/argo-cd
>>>>>>> fdf51750
  components:
    - name: events
      type: kustomize
      url: github.com/codefresh-io/cli-v2.git/manifests/argo-events
      wait: true
    - name: rollouts
      type: kustomize
      url: github.com/codefresh-io/cli-v2.git/manifests/argo-rollouts
    - name: workflows
      type: kustomize
      url: github.com/codefresh-io/cli-v2.git/manifests/argo-workflows
    - name: app-proxy
      type: kustomize
      url: github.com/codefresh-io/cli-v2.git/manifests/app-proxy
      syncWave: 9
    - name: internal-router
      type: kustomize
      url: github.com/codefresh-io/cli-v2.git/manifests/internal-router
      syncWave: 10
    - name: sealed-secrets
      type: kustomize
      url: github.com/codefresh-io/cli-v2.git/manifests/sealed-secrets
    - name: codefresh-tunnel-client
      type: helm
      url: github.com/codefresh-io/codefresh-tunnel-charts.git/codefresh-tunnel-client?ref=0.1.8
      feature: ingressless<|MERGE_RESOLUTION|>--- conflicted
+++ resolved
@@ -5,12 +5,8 @@
   namespace: "{{ namespace }}"
 spec:
   defVersion: 2.1.1
-  version: 0.0.567
-<<<<<<< HEAD
-  bootstrapSpecifier: github.com/codefresh-io/cli-v2/manifests/argo-cd
-=======
+  version: 0.0568
   bootstrapSpecifier: github.com/codefresh-io/cli-v2.git/manifests/argo-cd
->>>>>>> fdf51750
   components:
     - name: events
       type: kustomize

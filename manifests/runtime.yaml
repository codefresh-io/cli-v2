--- conflicted
+++ resolved
@@ -5,11 +5,7 @@
   namespace: "{{ namespace }}"
 spec:
   defVersion: 1.0.1
-<<<<<<< HEAD
-  version: 0.0.449
-=======
-  version: 0.0.451
->>>>>>> 61d2a005
+  version: 0.0.452
   bootstrapSpecifier: github.com/codefresh-io/cli-v2/manifests/argo-cd
   components:
     - name: events

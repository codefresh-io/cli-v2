--- conflicted
+++ resolved
@@ -5,11 +5,7 @@
   namespace: "{{ namespace }}"
 spec:
   defVersion: 1.0.1
-<<<<<<< HEAD
-  version: 0.0.444
-=======
-  version: 0.0.447
->>>>>>> cf175ce3
+  version: 0.0.448
   bootstrapSpecifier: github.com/codefresh-io/cli-v2/manifests/argo-cd
   components:
     - name: events

apiVersion: codefresh.io/v1alpha1
kind: Runtime
metadata:
  name: "{{ name }}"
  namespace: "{{ namespace }}"
spec:
<<<<<<< HEAD
  defVersion: 1.0.0
  version: 0.0.236
=======
  defVersion: 1.0.1
  version: 0.0.239
>>>>>>> 27c6ff8f
  bootstrapSpecifier: github.com/codefresh-io/cli-v2/manifests/argo-cd
  components:
    - name: events
      type: kustomize
      url: github.com/codefresh-io/cli-v2/manifests/argo-events
      wait: true
    - name: rollouts
      type: kustomize
      url: github.com/codefresh-io/cli-v2/manifests/argo-rollouts
    - name: workflows
      type: kustomize
      url: github.com/codefresh-io/cli-v2/manifests/argo-workflows
    - name: app-proxy
      type: kustomize
      url: github.com/codefresh-io/cli-v2/manifests/app-proxy<|MERGE_RESOLUTION|>--- conflicted
+++ resolved
@@ -4,13 +4,8 @@
   name: "{{ name }}"
   namespace: "{{ namespace }}"
 spec:
-<<<<<<< HEAD
-  defVersion: 1.0.0
-  version: 0.0.236
-=======
   defVersion: 1.0.1
-  version: 0.0.239
->>>>>>> 27c6ff8f
+  version: 0.0.240
   bootstrapSpecifier: github.com/codefresh-io/cli-v2/manifests/argo-cd
   components:
     - name: events

--- conflicted
+++ resolved
@@ -5,13 +5,8 @@
   namespace: "{{ namespace }}"
 spec:
   defVersion: 1.0.1
-<<<<<<< HEAD
-  version: 0.0.258
-  bootstrapSpecifier: manifests/argo-cd
-=======
   version: 0.0.259
   bootstrapSpecifier: github.com/codefresh-io/cli-v2/manifests/argo-cd
->>>>>>> 3a0077c9
   components:
     - name: events
       type: kustomize

--- conflicted
+++ resolved
@@ -3,11 +3,7 @@
 images:
   - name: quay.io/codefresh/cap-app-proxy
     newName: quay.io/codefresh/cap-app-proxy
-<<<<<<< HEAD
-    newTag: 1.1362.0
-=======
     newTag: 1.1387.0
->>>>>>> cddc9e0e
 resources:
   - app-proxy.deploy.yaml
   - app-proxy.svc.yaml

apiVersion: kustomize.config.k8s.io/v1beta1
kind: Kustomization
images:
  - name: quay.io/codefresh/cap-app-proxy
    newName: quay.io/codefresh/cap-app-proxy
<<<<<<< HEAD
    newTag: 1.1089.0
=======
    newTag: 1.1091.0
>>>>>>> c12dfa9a
resources:
  - app-proxy.deploy.yaml
  - app-proxy.svc.yaml
  - app-proxy.sa.yaml
  - app-proxy.rb.yaml
  - app-proxy.crb.yaml
  - app-proxy.role.yaml
  - app-proxy.cm.yaml<|MERGE_RESOLUTION|>--- conflicted
+++ resolved
@@ -3,11 +3,7 @@
 images:
   - name: quay.io/codefresh/cap-app-proxy
     newName: quay.io/codefresh/cap-app-proxy
-<<<<<<< HEAD
-    newTag: 1.1089.0
-=======
     newTag: 1.1091.0
->>>>>>> c12dfa9a
 resources:
   - app-proxy.deploy.yaml
   - app-proxy.svc.yaml

apiVersion: kustomize.config.k8s.io/v1beta1
kind: Kustomization
images:
  - name: quay.io/codefresh/cap-app-proxy
    newName: quay.io/codefresh/cap-app-proxy
<<<<<<< HEAD
    newTag: 1.1039.0
=======
    newTag: 1.1046.0
>>>>>>> 51d2ce37
resources:
  - app-proxy.deploy.yaml
  - app-proxy.svc.yaml
  - app-proxy.sa.yaml
  - app-proxy.rb.yaml
  - app-proxy.crb.yaml
  - app-proxy.role.yaml
  - app-proxy.cm.yaml<|MERGE_RESOLUTION|>--- conflicted
+++ resolved
@@ -3,11 +3,7 @@
 images:
   - name: quay.io/codefresh/cap-app-proxy
     newName: quay.io/codefresh/cap-app-proxy
-<<<<<<< HEAD
-    newTag: 1.1039.0
-=======
     newTag: 1.1046.0
->>>>>>> 51d2ce37
 resources:
   - app-proxy.deploy.yaml
   - app-proxy.svc.yaml

--- conflicted
+++ resolved
@@ -3,11 +3,7 @@
 images:
   - name: quay.io/codefresh/cap-app-proxy
     newName: quay.io/codefresh/cap-app-proxy
-<<<<<<< HEAD
-    newTag: 1.1390.0
-=======
     newTag: 1.1403.1
->>>>>>> 0753b66e
 resources:
   - app-proxy.deploy.yaml
   - app-proxy.svc.yaml

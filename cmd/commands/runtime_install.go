// Copyright 2022 The Codefresh Authors.
//
// Licensed under the Apache License, Version 2.0 (the "License");
// you may not use this file except in compliance with the License.
// You may obtain a copy of the License at
//
//     http://www.apache.org/licenses/LICENSE-2.0
//
// Unless required by applicable law or agreed to in writing, software
// distributed under the License is distributed on an "AS IS" BASIS,
// WITHOUT WARRANTIES OR CONDITIONS OF ANY KIND, either express or implied.
// See the License for the specific language governing permissions and
// limitations under the License.

package commands

import (
	"context"
	"crypto/rand"
	"encoding/hex"
	"errors"
	"fmt"
	billyUtils "github.com/go-git/go-billy/v5/util"
	"io"
	appsv1 "k8s.io/api/apps/v1"
	"net"
	"net/url"
	"os"
	kustid "sigs.k8s.io/kustomize/kyaml/resid"
	"strconv"
	"strings"
	"sync"
	"time"

	cfgit "github.com/codefresh-io/cli-v2/pkg/git"
	"github.com/codefresh-io/cli-v2/pkg/log"
	"github.com/codefresh-io/cli-v2/pkg/reporter"
	"github.com/codefresh-io/cli-v2/pkg/runtime"
	"github.com/codefresh-io/cli-v2/pkg/store"
	"github.com/codefresh-io/cli-v2/pkg/util"
	apu "github.com/codefresh-io/cli-v2/pkg/util/aputil"
	cdutil "github.com/codefresh-io/cli-v2/pkg/util/cd"
	eventsutil "github.com/codefresh-io/cli-v2/pkg/util/events"
	kubeutil "github.com/codefresh-io/cli-v2/pkg/util/kube"
	kustutil "github.com/codefresh-io/cli-v2/pkg/util/kust"
	oc "github.com/codefresh-io/cli-v2/pkg/util/openshift"
	routingutil "github.com/codefresh-io/cli-v2/pkg/util/routing"

	"github.com/Masterminds/semver/v3"
	apcmd "github.com/argoproj-labs/argocd-autopilot/cmd/commands"
	"github.com/argoproj-labs/argocd-autopilot/pkg/application"
	"github.com/argoproj-labs/argocd-autopilot/pkg/fs"
	apgit "github.com/argoproj-labs/argocd-autopilot/pkg/git"
	"github.com/argoproj-labs/argocd-autopilot/pkg/kube"
	apstore "github.com/argoproj-labs/argocd-autopilot/pkg/store"
	aputil "github.com/argoproj-labs/argocd-autopilot/pkg/util"
	appset "github.com/argoproj/applicationset/api/v1alpha1"
	argocd "github.com/argoproj/argo-cd/v2/pkg/apis/application/v1alpha1"
	aev1alpha1 "github.com/argoproj/argo-events/pkg/apis/eventsource/v1alpha1"
	"github.com/codefresh-io/go-sdk/pkg/codefresh"
	platmodel "github.com/codefresh-io/go-sdk/pkg/codefresh/model"
	apmodel "github.com/codefresh-io/go-sdk/pkg/codefresh/model/app-proxy"
	"github.com/ghodss/yaml"
	"github.com/go-git/go-billy/v5/memfs"
	"github.com/manifoldco/promptui"
	"github.com/rkrmr33/checklist"
	"github.com/spf13/cobra"
	"golang.org/x/text/cases"
	"golang.org/x/text/language"
	v1 "k8s.io/api/core/v1"
	rbacv1 "k8s.io/api/rbac/v1"
	kerrors "k8s.io/apimachinery/pkg/api/errors"
	metav1 "k8s.io/apimachinery/pkg/apis/meta/v1"
	kusttypes "sigs.k8s.io/kustomize/api/types"
)

type (
	RuntimeInstallOptions struct {
		RuntimeName                    string
		RuntimeToken                   string
		RuntimeStoreIV                 string
		HostName                       string
		InternalHostName               string
		IngressHost                    string
		IngressClass                   string
		InternalIngressHost            string
		IngressController              routingutil.RoutingController
		GatewayName                    string
		GatewayNamespace               string
		Insecure                       bool
		InstallDemoResources           bool
		SkipClusterChecks              bool
		DisableRollback                bool
		DisableTelemetry               bool
		FromRepo                       bool
		Version                        *semver.Version
		GsCloneOpts                    *apgit.CloneOptions
		InsCloneOpts                   *apgit.CloneOptions
		GitIntegrationCreationOpts     *apmodel.AddGitIntegrationArgs
		GitIntegrationRegistrationOpts *GitIntegrationRegistrationOpts
		KubeFactory                    kube.Factory
		CommonConfig                   *runtime.CommonConfig
		NamespaceLabels                map[string]string
		SuggestedSharedConfigRepo      string
		InternalIngressAnnotation      map[string]string
		ExternalIngressAnnotation      map[string]string
		EnableGitProviders             bool
		AccessMode                     platmodel.AccessMode
		TunnelRegisterHost             string
		TunnelDomain                   string
		TunnelSubdomain                string
		SkipIngress                    bool
		BypassIngressClassCheck        bool

		versionStr        string
		kubeContext       string
		kubeconfig        string
		gitProvider       cfgit.Provider
		useGatewayAPI     bool
		featuresToInstall []runtime.InstallFeature
	}

	tunnelServer struct {
		Host string `json:"host"`
	}

	tunnel struct {
		SubdomainPrefix string `json:"subdomainPrefix"`
	}

	ctcValues struct {
		TunnelServer tunnelServer `json:"tunnelServer"`
		Tunnel       tunnel       `json:"tunnel"`
	}
)

func NewRuntimeInstallCommand() *cobra.Command {
	var (
		gitIntegrationApiURL = ""
		installationOpts     = &RuntimeInstallOptions{
			GitIntegrationCreationOpts: &apmodel.AddGitIntegrationArgs{
				SharingPolicy: apmodel.SharingPolicyAllUsersInAccount,
				APIURL:        &gitIntegrationApiURL,
			},
			GitIntegrationRegistrationOpts: &GitIntegrationRegistrationOpts{},
			featuresToInstall:              make([]runtime.InstallFeature, 0),
		}
		finalParameters map[string]string
		accessMode      string
	)

	cmd := &cobra.Command{
		Use:   "install [runtime_name]",
		Short: "Install a new Codefresh runtime",
		Example: util.Doc(`
# To run this command you need to create a personal access token for your git provider
# and provide it using:

		export GIT_TOKEN=<token>

# or with the flag:

		--git-token <token>

# Adds a new runtime

	<BIN> runtime install runtime-name --repo gitops_repo
`),
		PreRunE: func(cmd *cobra.Command, args []string) error {
			ctx := cmd.Context()

			if len(args) > 0 {
				installationOpts.RuntimeName = args[0]
			}

			if installationOpts.GatewayName != "" {
				installationOpts.useGatewayAPI = true
			}

			createAnalyticsReporter(ctx, reporter.InstallFlow, installationOpts.DisableTelemetry)

			installationOpts.AccessMode = platmodel.AccessMode(strings.ToUpper(accessMode))
			if !installationOpts.AccessMode.IsValid() {
				return fmt.Errorf("invalid access-mode %s, must be one of: ingress|tunnel", accessMode)
			}

			// todo: configure tunnel to access internal router
			if installationOpts.AccessMode == platmodel.AccessModeTunnel {
				installationOpts.featuresToInstall = append(installationOpts.featuresToInstall, runtime.InstallFeatureIngressless)
				accountId, err := cfConfig.GetCurrentContext().GetAccountId(ctx)
				if err != nil {
					return fmt.Errorf("failed creating ingressHost for tunnel: %w", err)
				}

				installationOpts.TunnelSubdomain = fmt.Sprintf("%s-%s", accountId, installationOpts.RuntimeName)
				installationOpts.IngressHost = fmt.Sprintf("https://%s.%s", installationOpts.TunnelSubdomain, installationOpts.TunnelDomain)
			}

			err := runtimeInstallCommandPreRunHandler(cmd, installationOpts)
			handleCliStep(reporter.InstallPhasePreCheckFinish, "Finished pre installation checks", err, true, false)
			if err != nil {
				if errors.Is(err, promptui.ErrInterrupt) {
					return fmt.Errorf("installation canceled by user")
				}

				return util.DecorateErrorWithDocsLink(fmt.Errorf("pre installation error: %w", err), store.Get().RequirementsLink)
			}

			finalParameters = map[string]string{
				"Codefresh context":         cfConfig.CurrentContext,
				"Kube context":              installationOpts.kubeContext,
				"Runtime name":              installationOpts.RuntimeName,
				"Repository URL":            installationOpts.InsCloneOpts.Repo,
				"Ingress host":              installationOpts.IngressHost,
				"Ingress class":             installationOpts.IngressClass,
				"Internal ingress host":     installationOpts.InternalIngressHost,
				"Installing demo resources": strconv.FormatBool(installationOpts.InstallDemoResources),
			}

			if err := getApprovalFromUser(ctx, finalParameters, "runtime install"); err != nil {
				return err
			}

			return nil
		},
		RunE: func(cmd *cobra.Command, _ []string) error {
			err := runRuntimeInstall(cmd.Context(), installationOpts)
			handleCliStep(reporter.InstallPhaseFinish, "Runtime installation phase finished", err, false, false)
			return err
		},
	}

	cmd.Flags().StringVar(&installationOpts.IngressHost, "ingress-host", "", "The ingress host")
	cmd.Flags().StringVar(&installationOpts.IngressClass, "ingress-class", "", "The ingress class name")
	cmd.Flags().StringVar(&installationOpts.InternalIngressHost, "internal-ingress-host", "", "The internal ingress host (by default the external ingress will be used for both internal and external traffic)")
	cmd.Flags().StringVar(&installationOpts.GatewayName, "gateway-name", "", "The gateway name")
	cmd.Flags().StringVar(&installationOpts.GatewayNamespace, "gateway-namespace", "", "The namespace of the gateway")
	cmd.Flags().StringVar(&installationOpts.GitIntegrationRegistrationOpts.Token, "personal-git-token", "", "The Personal git token for your user")
	cmd.Flags().StringVar(&installationOpts.GitIntegrationRegistrationOpts.Username, "personal-git-user", "", "The Personal git user that match the token, required for bitbucket cloud")
	cmd.Flags().StringVar(&installationOpts.versionStr, "version", "", "The runtime version to install (default: latest)")
	cmd.Flags().StringVar(&installationOpts.SuggestedSharedConfigRepo, "shared-config-repo", "", "URL to the shared configurations repo. (default: <installation-repo> or the existing one for this account)")
	cmd.Flags().BoolVar(&installationOpts.InstallDemoResources, "demo-resources", true, "Installs demo resources (default: true)")
	cmd.Flags().BoolVar(&installationOpts.SkipClusterChecks, "skip-cluster-checks", false, "Skips the cluster's checks")
	cmd.Flags().BoolVar(&installationOpts.DisableRollback, "disable-rollback", false, "If true, will not perform installation rollback after a failed installation")
	cmd.Flags().DurationVar(&store.Get().WaitTimeout, "wait-timeout", store.Get().WaitTimeout, "How long to wait for the runtime components to be ready")
	cmd.Flags().StringVar(&gitIntegrationApiURL, "provider-api-url", "", "Git provider API url")
	cmd.Flags().BoolVar(&installationOpts.SkipIngress, "skip-ingress", false, "Skips the creation of ingress resources")
	cmd.Flags().BoolVar(&installationOpts.BypassIngressClassCheck, "bypass-ingress-class-check", false, "Disables the ingress class check during pre-installation")
	cmd.Flags().BoolVar(&installationOpts.DisableTelemetry, "disable-telemetry", false, "If true, will disable the analytics reporting for the installation process")
	cmd.Flags().BoolVar(&store.Get().SetDefaultResources, "set-default-resources", false, "If true, will set default requests and limits on all of the runtime components")
	cmd.Flags().BoolVar(&installationOpts.FromRepo, "from-repo", false, "Installs a runtime from an existing repo. Used for recovery after cluster failure")
	cmd.Flags().StringToStringVar(&installationOpts.NamespaceLabels, "namespace-labels", nil, "Optional labels that will be set on the namespace resource. (e.g. \"key1=value1,key2=value2\"")
	cmd.Flags().StringToStringVar(&installationOpts.InternalIngressAnnotation, "internal-ingress-annotation", nil, "Add annotations to the internal ingress")
	cmd.Flags().StringToStringVar(&installationOpts.ExternalIngressAnnotation, "external-ingress-annotation", nil, "Add annotations to the external ingress")
	cmd.Flags().BoolVar(&installationOpts.EnableGitProviders, "enable-git-providers", false, "Enable git providers (bitbucket|bitbucket-server|gitlab)")
	cmd.Flags().StringVar(&accessMode, "access-mode", string(platmodel.AccessModeIngress), "The access mode to the cluster, one of: ingress|tunnel")
	cmd.Flags().StringVar(&installationOpts.TunnelRegisterHost, "tunnel-register-host", "register-tunnels.cf-cd.com", "The host name for registering a new tunnel")
	cmd.Flags().StringVar(&installationOpts.TunnelDomain, "tunnel-domain", "tunnels.cf-cd.com", "The base domain for the tunnels")

	installationOpts.InsCloneOpts = apu.AddCloneFlags(cmd, &apu.CloneFlagsOptions{
		CreateIfNotExist: true,
		CloneForWrite:    true,
	})

	installationOpts.GsCloneOpts = &apgit.CloneOptions{
		FS:               fs.Create(memfs.New()),
		CreateIfNotExist: true,
	}

	installationOpts.KubeFactory = kube.AddFlags(cmd.Flags())
	installationOpts.kubeconfig = cmd.Flag("kubeconfig").Value.String()

	util.Die(cmd.Flags().MarkHidden("bypass-ingress-class-check"))
	util.Die(cmd.Flags().MarkHidden("enable-git-providers"))
	util.Die(cmd.Flags().MarkHidden("access-mode"))
	util.Die(cmd.Flags().MarkHidden("tunnel-register-host"))
	util.Die(cmd.Flags().MarkHidden("tunnel-domain"))

	return cmd
}

func runtimeInstallCommandPreRunHandler(cmd *cobra.Command, opts *RuntimeInstallOptions) error {
	var err error
	ctx := cmd.Context()

	handleCliStep(reporter.InstallPhasePreCheckStart, "Starting pre checks", nil, true, false)

	opts.Version, err = getVersionIfExists(opts.versionStr)
	handleCliStep(reporter.InstallStepPreCheckValidateRuntimeVersion, "Validating runtime version", err, true, false)
	if err != nil {
		return err
	}

	if opts.RuntimeName == "" {
		if !store.Get().Silent {
			opts.RuntimeName, err = getRuntimeNameFromUserInput()
		} else {
			err = fmt.Errorf("must enter a runtime name")
		}
	}
	handleCliStep(reporter.InstallStepPreCheckGetRuntimeName, "Getting runtime name", err, true, false)
	if err != nil {
		return err
	}

	err = validateRuntimeName(opts.RuntimeName)
	handleCliStep(reporter.InstallStepPreCheckRuntimeNameValidation, "Validating runtime name", err, true, false)
	if err != nil {
		return err
	}

	opts.kubeContext, err = getKubeContextName(cmd.Flag("context"), cmd.Flag("kubeconfig"))
	handleCliStep(reporter.InstallStepPreCheckGetKubeContext, "Getting kube context name", err, true, false)
	if err != nil {
		return err
	}

	if opts.AccessMode == platmodel.AccessModeTunnel {
		handleCliStep(reporter.InstallStepPreCheckEnsureIngressClass, "-skipped (ingressless)-", err, true, false)
		handleCliStep(reporter.InstallStepPreCheckEnsureIngressHost, "-skipped (ingressless)-", err, true, false)
	} else {
		err = ensureRoutingControllerSupported(ctx, opts)
		handleCliStep(reporter.InstallStepPreCheckEnsureIngressClass, "Getting ingress class", err, true, false)
		if err != nil {
			return err
		}

		err = getIngressHost(ctx, opts)
		handleCliStep(reporter.InstallStepPreCheckEnsureIngressHost, "Getting ingressHost", err, true, false)
		if err != nil {
			return err
		}
	}

	if err = ensureGitData(cmd, opts); err != nil {
		return err
	}

	err = askUserIfToInstallDemoResources(cmd, &opts.InstallDemoResources)
	handleCliStep(reporter.InstallStepPreCheckShouldInstallDemoResources, "Asking user is demo resources should be installed", err, true, false)
	if err != nil {
		return err
	}

	initializeGitSourceCloneOpts(opts)

	opts.InsCloneOpts.Parse()
	opts.GsCloneOpts.Parse()

	if err := ensureGitIntegrationOpts(opts); err != nil {
		return err
	}

	if opts.FromRepo {
		if err := getInstallationFromRepoApproval(ctx, opts); err != nil {
			return err
		}
	}

	if opts.SuggestedSharedConfigRepo != "" {
		sharedConfigRepo, err := suggestIscRepo(ctx, opts.SuggestedSharedConfigRepo)
		if err != nil {
			return fmt.Errorf("failed to ensure shared config repo: %w", err)
		}

		log.G(ctx).Infof("using repo '%s' as shared config repo for this account", sharedConfigRepo)
	}

	opts.Insecure = true // installs argo-cd in insecure mode, we need this so that the eventsource can talk to the argocd-server with http
	opts.CommonConfig = &runtime.CommonConfig{CodefreshBaseURL: cfConfig.GetCurrentContext().URL}

	return nil
}

func ensureGitData(cmd *cobra.Command, opts *RuntimeInstallOptions) error {
	var err error
	ctx := cmd.Context()

	err = ensureRepo(cmd, opts.RuntimeName, opts.InsCloneOpts, false)
	handleCliStep(reporter.InstallStepPreCheckEnsureRuntimeRepo, "Getting runtime repo", err, true, false)
	if err != nil {
		return err
	}

	baseURL, _, _, _, _, _, _ := aputil.ParseGitUrl(opts.InsCloneOpts.Repo)
	opts.gitProvider, err = cfgit.GetProvider(cfgit.ProviderType(opts.InsCloneOpts.Provider), baseURL)
	if err != nil {
		return err
	}

	if opts.gitProvider.Type() != cfgit.GITHUB && !opts.EnableGitProviders {
		return fmt.Errorf("Unsupported git provider type %s", opts.gitProvider.Type())
	}

	opts.InsCloneOpts.Provider = string(opts.gitProvider.Type())
	err = getGitToken(cmd, opts)
	handleCliStep(reporter.InstallStepPreCheckEnsureGitToken, "Getting git token", err, true, false)
	if err != nil {
		return err
	}

	err = ensureGitUserToken(ctx, opts)
	handleCliStep(reporter.InstallStepPreCheckEnsureGitPAT, "Getting git personal access token", err, true, false)
	if err != nil {
		return err
	}

	return nil
}

func getIngressHost(ctx context.Context, opts *RuntimeInstallOptions) error {
	var err error

	if store.Get().Silent {
		err = ensureIngressHost(ctx, opts)
	} else {
		handleValidationFailsWithRepeat(func() error {
			err = ensureIngressHost(ctx, opts)
			if isValidationError(err) {
				fmt.Fprintf(os.Stderr, "Ingress host validation failed: %s; enter a valid URL\n", err.Error())
				return err
			}
			return nil
		})
	}
	return err
}

func getGitToken(cmd *cobra.Command, opts *RuntimeInstallOptions) error {
	var err error

	if store.Get().Silent {
		err = ensureGitRuntimeToken(cmd, opts.gitProvider, opts.InsCloneOpts)
	} else {
		handleValidationFailsWithRepeat(func() error {
			err = ensureGitRuntimeToken(cmd, opts.gitProvider, opts.InsCloneOpts)
			if isValidationError(err) {
				fmt.Println(err)
				return err
			}
			return nil
		})
	}
	return err
}

func ensureIngressHost(ctx context.Context, opts *RuntimeInstallOptions) error {
	if opts.IngressHost == "" { // ingress host not provided by flag
		if err := setIngressHost(ctx, opts); err != nil {
			return err
		}
	}

	if err := parseHostName(opts.IngressHost, &opts.HostName); err != nil {
		return err
	}

	if opts.InternalIngressHost != "" {
		if err := parseHostName(opts.InternalIngressHost, &opts.InternalHostName); err != nil {
			return err
		}
	}

	log.G(ctx).Infof("Using ingress host: %s", opts.IngressHost)

	if opts.SkipClusterChecks || opts.useGatewayAPI {
		return nil
	}

	log.G(ctx).Info("Validating ingress host")

	if opts.InternalIngressHost != "" {
		if err := validateIngressHostCertificate(ctx, opts.InternalIngressHost); err != nil {
			return err
		}
		log.G(ctx).Infof("Using internal ingress host: %s", opts.InternalIngressHost)
	}

	return validateIngressHostCertificate(ctx, opts.IngressHost)
}

func parseHostName(ingressHost string, hostName *string) error {
	parsed, err := url.Parse(ingressHost)
	if err != nil {
		return err
	}

	isIP := util.IsIP(parsed.Host)
	if !isIP {
		*hostName, _, err = net.SplitHostPort(parsed.Host)
		if err != nil {
			if err.Error() == fmt.Sprintf("address %s: missing port in address", parsed.Host) {
				*hostName = parsed.Host
			} else {
				return err
			}
		}
	}

	return nil
}

func validateIngressHostCertificate(ctx context.Context, ingressHost string) error {
	certValid, err := checkIngressHostCertificate(ingressHost)
	if err != nil {
		log.G(ctx).Fatalf("failed to check ingress host: %v", err)
	}

	if !certValid {
		if err = askUserIfToProceedWithInsecure(ctx); err != nil {
			return err
		}
	}

	return nil
}

func ensureRoutingControllerSupported(ctx context.Context, opts *RuntimeInstallOptions) error {
	var err error

	if opts.useGatewayAPI {
		opts.IngressController, err = routingutil.ValidateGatewayController(ctx, opts.KubeFactory, opts.GatewayName, opts.GatewayNamespace)
	} else if opts.BypassIngressClassCheck {
		opts.IngressController = routingutil.GetIngressController("")
	} else if !opts.SkipIngress {
		opts.IngressController, opts.IngressClass, err = routingutil.ValidateIngressController(ctx, opts.KubeFactory, opts.IngressClass)
	}

	return err
}

func getComponents(rt *runtime.Runtime, opts *RuntimeInstallOptions) []string {
	var componentNames []string
	for _, component := range rt.Spec.Components {
		componentFullName := fmt.Sprintf("%s-%s", opts.RuntimeName, component.Name)
		componentNames = append(componentNames, componentFullName)
	}

	//  should find a more dynamic way to get these additional components
	additionalComponents := []string{"events-reporter", "workflow-reporter", "rollout-reporter"}
	for _, additionalComponentName := range additionalComponents {
		componentFullName := fmt.Sprintf("%s-%s", opts.RuntimeName, additionalComponentName)
		componentNames = append(componentNames, componentFullName)
	}
	argoCDFullName := store.Get().ArgoCD
	componentNames = append(componentNames, argoCDFullName)

	return componentNames
}

func createRuntimeOnPlatform(ctx context.Context, opts *RuntimeInstallOptions, rt *runtime.Runtime) (string, string, error) {
	gitProvider, err := parseGitProvider(string(opts.gitProvider.Type()))
	if err != nil {
		return "", "", err
	}

	provider := platmodel.GitProviders(gitProvider)
	repoURL := opts.InsCloneOpts.URL()
	runtimeArgs := &platmodel.RuntimeInstallationArgs{
		RuntimeName:      opts.RuntimeName,
		Cluster:          rt.Spec.Cluster,
		Managed:          new(bool),
		RuntimeVersion:   rt.Spec.Version.String(),
		ComponentNames:   getComponents(rt, opts),
		GitProvider:      &provider,
		GatewayName:      &opts.GatewayName,
		GatewayNamespace: &opts.GatewayNamespace,
		Repo:             &repoURL,
		Recover:          &opts.FromRepo,
		IngressHost:      &opts.IngressHost,
		AccessMode:       &opts.AccessMode,
	}

	if opts.shouldInstallIngress() {
		runtimeArgs.InternalIngressHost = &opts.InternalIngressHost
		runtimeArgs.IngressClass = &opts.IngressClass
		ingressControllerName := opts.IngressController.Name()
		runtimeArgs.IngressController = &ingressControllerName
	}

	runtimeCreationResponse, err := cfConfig.NewClient().V2().Runtime().Create(ctx, runtimeArgs)
	if err != nil {
		return "", "", fmt.Errorf("failed to create a new runtime: %s. Error: %w", opts.RuntimeName, err)
	}

	const IV_LENGTH = 16
	iv := make([]byte, IV_LENGTH)
	_, err = io.ReadFull(rand.Reader, iv)
	if err != nil {
		return "", "", fmt.Errorf("failed to create an initialization vector: %s. Error: %w", opts.RuntimeName, err)
	}

	return runtimeCreationResponse.NewAccessToken, hex.EncodeToString(iv), nil
}

func runRuntimeInstall(ctx context.Context, opts *RuntimeInstallOptions) error {
	err := preInstallationChecks(ctx, opts)
	handleCliStep(reporter.InstallPhaseRunPreCheckFinish, "Pre run installation checks", err, true, true)
	if err != nil {
		return fmt.Errorf("pre installation checks failed: %w", err)
	}

	handleCliStep(reporter.InstallPhaseStart, "Runtime installation phase started", nil, false, true)

	rt, err := runtimeInstallPreparations(opts)
	if err != nil {
		return err
	}

	if opts.FromRepo {
		// in case of a runtime recovery, we don't want to clear the repo when failure occures
		opts.DisableRollback = true
	}

	defer func() {
		// will rollback if err is not nil and it is safe to do so
		postInstallationHandler(ctx, opts, err, &opts.DisableRollback)
	}()

	token, iv, err := createRuntimeOnPlatform(ctx, opts, rt)
	handleCliStep(reporter.InstallStepCreateRuntimeOnPlatform, "Creating runtime on platform", err, false, true)
	if err != nil {
		return util.DecorateErrorWithDocsLink(fmt.Errorf("failed to create a new runtime: %w", err))
	}

	opts.RuntimeToken = token
	opts.RuntimeStoreIV = iv

	rt.Spec.AccessMode = opts.AccessMode
	rt.Spec.IngressHost = opts.IngressHost
	rt.Spec.InternalIngressHost = opts.InternalIngressHost
	rt.Spec.Repo = opts.InsCloneOpts.Repo
	if opts.shouldInstallIngress() {
		rt.Spec.IngressClass = opts.IngressClass
		rt.Spec.IngressController = string(opts.IngressController.Name())
	}

	appSpecifier := rt.Spec.FullSpecifier()

	if opts.FromRepo {
		// installing argocd with manifests from the provided repo
		appSpecifier = opts.InsCloneOpts.Repo + "/bootstrap/argo-cd"
	}

	log.G(ctx).WithField("version", rt.Spec.Version).Infof("Installing runtime \"%s\"", opts.RuntimeName)
	err = apcmd.RunRepoBootstrap(ctx, &apcmd.RepoBootstrapOptions{
		AppSpecifier:    appSpecifier,
		Namespace:       opts.RuntimeName,
		KubeFactory:     opts.KubeFactory,
		CloneOptions:    opts.InsCloneOpts,
		Insecure:        opts.Insecure,
		Recover:         opts.FromRepo,
		KubeContextName: opts.kubeContext,
		Timeout:         store.Get().WaitTimeout,
		ArgoCDLabels: map[string]string{
			store.Get().LabelKeyCFType:     store.Get().CFComponentType,
			store.Get().LabelKeyCFInternal: "true",
		},
		BootstrapAppsLabels: map[string]string{
			store.Get().LabelKeyCFInternal: "true",
		},
		NamespaceLabels: opts.NamespaceLabels,
	})
	handleCliStep(reporter.InstallStepBootstrapRepo, "Bootstrapping repository", err, false, true)
	if err != nil {
		return util.DecorateErrorWithDocsLink(fmt.Errorf("failed to bootstrap repository: %w", err))
	}

	err = oc.PrepareOpenshiftCluster(ctx, &oc.OpenshiftOptions{
		KubeFactory:  opts.KubeFactory,
		RuntimeName:  opts.RuntimeName,
		InsCloneOpts: opts.InsCloneOpts,
	})
	if err != nil {
		return fmt.Errorf("failed setting up environment for openshift %w", err)
	}

	if !opts.FromRepo {
		err = apcmd.RunProjectCreate(ctx, &apcmd.ProjectCreateOptions{
			CloneOpts:   opts.InsCloneOpts,
			ProjectName: opts.RuntimeName,
			Labels: map[string]string{
				store.Get().LabelKeyCFType:     fmt.Sprintf("{{ labels.%s }}", util.EscapeAppsetFieldName(store.Get().LabelKeyCFType)),
				store.Get().LabelKeyCFInternal: fmt.Sprintf("{{ labels.%s }}", util.EscapeAppsetFieldName(store.Get().LabelKeyCFInternal)),
			},
			Annotations: map[string]string{
				store.Get().AnnotationKeySyncWave: fmt.Sprintf("{{ annotations.%s }}", util.EscapeAppsetFieldName(store.Get().AnnotationKeySyncWave)),
			},
		})
	}
	handleCliStep(reporter.InstallStepCreateProject, "Creating Project", err, false, true)
	if err != nil {
		return util.DecorateErrorWithDocsLink(fmt.Errorf("failed to create project: %w", err))
	}

	// bitbucket cloud take more time to push a commit
	// all coming retries perpuse is to avoid issues of cloning before pervious commit was pushed
	err = util.Retry(ctx, &util.RetryOptions{
		Func: func() error {
			// persists codefresh-cm, this must be created before events-reporter eventsource
			// otherwise it will not start and no events will get to the platform.
			if opts.FromRepo {
				// in case of runtime recovery we only update the existing cm
				return updateCodefreshCM(ctx, opts, rt)
			} else {
				return persistRuntime(ctx, opts.InsCloneOpts, rt, opts.CommonConfig)
			}
		},
		Sleep: 2 * time.Second,
	})
	handleCliStep(reporter.InstallStepCreateOrUpdateConfigMap, "Creating/Updating codefresh-cm", err, false, true)
	if err != nil {
		return util.DecorateErrorWithDocsLink(fmt.Errorf("failed to create or update codefresh-cm: %w", err))
	}

	err = applySecretsToCluster(ctx, opts)
	handleCliStep(reporter.InstallStepApplySecretsToCluster, "Applying secrets to cluster", err, false, true)
	if err != nil {
		return util.DecorateErrorWithDocsLink(fmt.Errorf("failed to apply secrets to cluster: %w", err))
	}

	err = createRuntimeComponents(ctx, opts, rt)
	if err != nil {
		return err
	}

	err = createGitSources(ctx, opts)
	if err != nil {
		return err
	}

	timeoutErr := intervalCheckIsRuntimePersisted(ctx, opts.RuntimeName)
	handleCliStep(reporter.InstallStepCompleteRuntimeInstallation, "Wait for runtime sync", timeoutErr, false, true)

	// if we got to this point the runtime was installed successfully
	// thus we shall not perform a rollback after this point.
	opts.DisableRollback = true

	if opts.SkipIngress {
		handleCliStep(reporter.InstallStepCreateDefaultGitIntegration, "-skipped (skip ingress)-", err, false, true)
		handleCliStep(reporter.InstallStepRegisterToDefaultGitIntegration, "-skipped (skip ingress)-", err, false, true)

		var apiURL string
		if opts.GitIntegrationCreationOpts.APIURL != nil {
			apiURL = fmt.Sprintf("--api-url %s", *opts.GitIntegrationCreationOpts.APIURL)
		}

		skipIngressInfoMsg := util.Doc(fmt.Sprintf(`
Git personal access token was not added as you added the --skip-ingress flag. Follow the instructions below to add the token.
To complete the installation: 
1. Configure your cluster's routing service with path to '/%s' and \"%s\"
2. Create and register Git integration using the commands:

<BIN> integration git add default --runtime %s %s --provider %s

<BIN> integration git register default --runtime %s --token <AUTHENTICATION_TOKEN>
`,
			store.Get().AppProxyIngressPath,
			util.GenerateIngressPathForDemoGitEventSource(opts.RuntimeName),
			opts.RuntimeName,
			apiURL,
			gitProvidersByValue[opts.GitIntegrationCreationOpts.Provider],
			opts.RuntimeName))
		summaryArr = append(summaryArr, summaryLog{skipIngressInfoMsg, Info})
	} else {
		gitIntegrationErr := intervalCheckIsGitIntegrationCreated(ctx, opts)
		if gitIntegrationErr != nil {
			return gitIntegrationErr
		}
	}

	installationSuccessMsg := fmt.Sprintf("Runtime \"%s\" installed successfully", opts.RuntimeName)
	if timeoutErr != nil {
		installationSuccessMsg = fmt.Sprintf("Runtime \"%s\" installed with some issues", opts.RuntimeName)
	}

	summaryArr = append(summaryArr, summaryLog{installationSuccessMsg, Info})
	return nil
}

func runtimeInstallPreparations(opts *RuntimeInstallOptions) (*runtime.Runtime, error) {
	rt, err := runtime.Download(opts.Version, opts.RuntimeName, opts.featuresToInstall)
	handleCliStep(reporter.InstallStepDownloadRuntimeDefinition, "Downloading runtime definition", err, false, true)
	if err != nil {
		return nil, fmt.Errorf("failed to download runtime definition: %w", err)
	}

	rt.Spec.Cluster, err = util.KubeServerByContextName(opts.kubeContext, opts.kubeconfig)
	handleCliStep(reporter.InstallStepGetServerAddress, "Getting kube server address", err, false, true)
	if err != nil {
		return nil, fmt.Errorf("failed to get current server address: %w", err)
	}

	return rt, nil
}

func createRuntimeComponents(ctx context.Context, opts *RuntimeInstallOptions, rt *runtime.Runtime) error {
	var err error

	if !opts.FromRepo {
		err = rt.Install(ctx, opts.KubeFactory, opts.InsCloneOpts, opts)
	}

	handleCliStep(reporter.InstallStepCreateComponents, "Creating components", err, false, true)
	if err != nil {
		return err
	}

	if opts.shouldInstallIngress() && opts.IngressController.Name() == string(routingutil.IngressControllerNginxEnterprise) && !opts.FromRepo {
		err := createMasterIngressResource(ctx, opts)
		if err != nil {
			return fmt.Errorf("failed to create master ingress resource: %w", err)
		}
	}

	if !opts.FromRepo {
		err = installComponents(ctx, opts, rt)
	}
	handleCliStep(reporter.InstallStepInstallComponenets, "Installing components", err, false, true)
	if err != nil {
		return util.DecorateErrorWithDocsLink(fmt.Errorf("failed to install components: %s", err))
	}

	return nil
}

func createMasterIngressResource(ctx context.Context, opts *RuntimeInstallOptions) error {
	r, fs, err := opts.InsCloneOpts.GetRepo(ctx)
	if err != nil {
		return err
	}

	ingressOptions := routingutil.CreateRouteOpts{
		Name:         opts.RuntimeName + store.Get().MasterIngressName,
		Namespace:    opts.RuntimeName,
		IngressClass: opts.IngressClass,
		Hostname:     opts.HostName,
		Annotations: map[string]string{
			"nginx.org/mergeable-ingress-type": "master",
		},
	}

	if opts.ExternalIngressAnnotation != nil {
		mergeAnnotations(ingressOptions.Annotations, opts.ExternalIngressAnnotation)
	}

	ingress := routingutil.CreateIngress(&ingressOptions)

	if err = fs.WriteYamls(fs.Join(store.Get().InClusterPath, "master-ingress.yaml"), ingress); err != nil {
		return err
	}

	log.G(ctx).Info("Pushing Master Ingress Manifest")

	return apu.PushWithMessage(ctx, r, "Created master ingress resource")
}

func createGitSources(ctx context.Context, opts *RuntimeInstallOptions) error {
	if opts.FromRepo {
		handleCliStep(reporter.InstallStepCreateGitsource, "-skipped (from repo)-", nil, false, true)
		handleCliStep(reporter.InstallStepCreateMarketplaceGitsource, "-skipped (from repo)-", nil, false, true)
		return nil
	}

	err := legacyGitSourceCreate(ctx, &GitSourceCreateOptions{
		InsCloneOpts:        opts.InsCloneOpts,
		GsCloneOpts:         opts.GsCloneOpts,
		GitProvider:         opts.gitProvider,
		GsName:              store.Get().GitSourceName,
		RuntimeName:         opts.RuntimeName,
		CreateDemoResources: opts.InstallDemoResources,
		HostName:            opts.HostName,
		SkipIngress:         opts.SkipIngress,
		IngressHost:         opts.IngressHost,
		IngressClass:        opts.IngressClass,
		IngressController:   opts.IngressController,
		AccessMode:          opts.AccessMode,
		GatewayName:         opts.GatewayName,
		GatewayNamespace:    opts.GatewayNamespace,
		useGatewayAPI:       opts.useGatewayAPI,
	})
	message := fmt.Sprintf("Creating git source \"%s\"", store.Get().GitSourceName)
	handleCliStep(reporter.InstallStepCreateGitsource, message, err, false, true)
	if err != nil {
		return util.DecorateErrorWithDocsLink(fmt.Errorf("failed to create \"%s\": %w", store.Get().GitSourceName, err))
	}

	if !opts.gitProvider.SupportsMarketplace() {
		message = fmt.Sprintf("Skipping \"%s\" with git provider \"%s\"", store.Get().MarketplaceGitSourceName, opts.gitProvider.Type())
		handleCliStep(reporter.InstallStepCreateMarketplaceGitsource, message, err, false, true)
		return nil
	}

	mpCloneOpts := &apgit.CloneOptions{
		Repo:     store.Get().MarketplaceRepo,
		FS:       fs.Create(memfs.New()),
		Progress: opts.InsCloneOpts.Progress,
	}
	mpCloneOpts.Parse()

	err = legacyGitSourceCreate(ctx, &GitSourceCreateOptions{
		InsCloneOpts:        opts.InsCloneOpts,
		GsCloneOpts:         mpCloneOpts,
		GitProvider:         opts.gitProvider,
		GsName:              store.Get().MarketplaceGitSourceName,
		RuntimeName:         opts.RuntimeName,
		CreateDemoResources: false,
		Exclude:             "**/images/**/*",
		Include:             "workflows/**/*.yaml",
		GatewayName:         opts.GatewayName,
		GatewayNamespace:    opts.GatewayNamespace,
		useGatewayAPI:       opts.useGatewayAPI,
	})
	message = fmt.Sprintf("Creating %s", store.Get().MarketplaceGitSourceName)
	handleCliStep(reporter.InstallStepCreateMarketplaceGitsource, message, err, false, true)
	if err != nil {
		return util.DecorateErrorWithDocsLink(fmt.Errorf("failed to create \"%s\": %w", store.Get().MarketplaceGitSourceName, err))
	}

	return nil
}

func createGitIntegration(ctx context.Context, opts *RuntimeInstallOptions) error {
	appProxyClient, err := cfConfig.NewClient().AppProxy(ctx, opts.RuntimeName, store.Get().InsecureIngressHost)
	if err != nil {
		return fmt.Errorf("failed to build app-proxy client while creating git integration: %w", err)
	}

	err = addDefaultGitIntegration(ctx, appProxyClient, opts.RuntimeName, opts.GitIntegrationCreationOpts)
	handleCliStep(reporter.InstallStepCreateDefaultGitIntegration, "Creating a default git integration", err, false, true)
	if err != nil {
		return util.DecorateErrorWithDocsLink(fmt.Errorf("failed to create default git integration: %w", err))
	}

	err = registerUserToGitIntegration(ctx, appProxyClient, opts.RuntimeName, opts.GitIntegrationRegistrationOpts)
	handleCliStep(reporter.InstallStepRegisterToDefaultGitIntegration, "Registering user to the default git integration", err, false, true)
	if err != nil {
		return util.DecorateErrorWithDocsLink(fmt.Errorf("failed to register user to the default git integration: %w", err))
	}

	return nil
}

func intervalCheckIsGitIntegrationCreated(ctx context.Context, opts *RuntimeInstallOptions) error {
	var err error
	maxRetries := 6 // up to a minute
	ticker := time.NewTicker(time.Second * 10)
	defer ticker.Stop()
	_, cancel := context.WithCancel(ctx)
	defer cancel()

	for triesLeft := maxRetries; triesLeft > 0; triesLeft-- {
		select {
		case <-ctx.Done():
			return ctx.Err()
		case <-ticker.C:
		}

		err = createGitIntegration(ctx, opts)
		if err != nil {
			if err == ctx.Err() {
				return ctx.Err()
			}

			log.G(ctx).Debugf("Retrying to create the default git integration. Error: %s", err.Error())
		} else {
			return nil
		}
	}

	return err
}

func addDefaultGitIntegration(ctx context.Context, appProxyClient codefresh.AppProxyAPI, runtime string, opts *apmodel.AddGitIntegrationArgs) error {
	if err := RunGitIntegrationAddCommand(ctx, appProxyClient, opts); err != nil {
		var apiURL string
		if opts.APIURL != nil {
			apiURL = fmt.Sprintf("--api-url %s", *opts.APIURL)
		}

		commandAdd := util.Doc(fmt.Sprintf(
			"\t<BIN> integration git add default --runtime %s --provider %s %s",
			runtime,
			strings.ToLower(opts.Provider.String()),
			apiURL,
		))

		commandRegister := util.Doc(fmt.Sprintf(
			"\t<BIN> integration git register default --runtime %s --token <your-token>",
			runtime,
		))

		return fmt.Errorf(`
		%w
you can try to create it manually by running:

		%s
		%s
		`,
			err,
			commandAdd,
			commandRegister,
		)
	}

	log.G(ctx).Info("Added default git integration")
	return nil
}

func registerUserToGitIntegration(ctx context.Context, appProxyClient codefresh.AppProxyAPI, runtime string, opts *GitIntegrationRegistrationOpts) error {
	if err := RunGitIntegrationRegisterCommand(ctx, appProxyClient, opts); err != nil {
		command := util.Doc(fmt.Sprintf(
			"\t<BIN> integration git register default --runtime %s --token %s --username %s",
			runtime,
			opts.Token,
			opts.Username,
		))
		return fmt.Errorf(`
%w
you can try to create it manually by running:

%s
`,
			err,
			command,
		)
	}

	return nil
}

func installComponents(ctx context.Context, opts *RuntimeInstallOptions, rt *runtime.Runtime) error {
	var err error

	// bitbucket cloud take more time to push a commit
	// the perpuse of all retries is to avoid issues of cloning before pervious commit was pushed
	if opts.shouldInstallIngress() && rt.Spec.IngressController != string(routingutil.IngressControllerALB) {
		if err = util.Retry(ctx, &util.RetryOptions{
			Func: func() error {
				return createInternalRouterIngress(ctx, opts, rt)
			},
		}); err != nil {
			return fmt.Errorf("failed to patch Internal Router ingress: %w", err)
		}
	}

	if opts.AccessMode == platmodel.AccessModeIngress && rt.Spec.IngressController != string(routingutil.IngressControllerALB) {
		if err = util.Retry(ctx, &util.RetryOptions{
			Func: func() error {
				return configureArgoWorkflows(ctx, opts, rt)
			},
		}); err != nil {
			return fmt.Errorf("failed to patch Argo Worfkflows configuration: %w", err)
		}
	}

	if err = util.Retry(ctx, &util.RetryOptions{
		Func: func() error {
			return configureAppProxy(ctx, opts, rt)
		},
	}); err != nil {
		return fmt.Errorf("failed to patch App-Proxy configuration: %w", err)
	}

	if err = createEventsReporter(ctx, opts.InsCloneOpts, opts); err != nil {
		return fmt.Errorf("failed to create events-reporter: %w", err)
	}

	if err = createReporter(
		ctx, opts.InsCloneOpts, opts, reporterCreateOptions{
			reporterName: store.Get().WorkflowReporterName,
			gvr: []gvr{
				{
					resourceName: store.Get().WorkflowResourceName,
					group:        "argoproj.io",
					version:      "v1alpha1",
				},
			},
			saName:     store.Get().CodefreshSA,
			IsInternal: true,
		}); err != nil {
		return fmt.Errorf("failed to create workflows-reporter: %w", err)
	}

	if err = createReporter(ctx, opts.InsCloneOpts, opts, reporterCreateOptions{
		reporterName: store.Get().RolloutReporterName,
		gvr: []gvr{
			{
				resourceName: store.Get().RolloutResourceName,
				group:        "argoproj.io",
				version:      "v1alpha1",
			},
			{
				resourceName: store.Get().ReplicaSetResourceName,
				group:        "apps",
				version:      "v1",
			},
			{
				resourceName: store.Get().AnalysisRunResourceName,
				group:        "argoproj.io",
				version:      "v1alpha1",
			},
		},
		saName:       store.Get().RolloutReporterServiceAccount,
		IsInternal:   true,
		clusterScope: true,
	}); err != nil {
		return fmt.Errorf("failed to create rollout-reporter: %w", err)
	}

	return nil
}

func preInstallationChecks(ctx context.Context, opts *RuntimeInstallOptions) error {
	var err error
	log.G(ctx).Debug("running pre-installation checks...")

	handleCliStep(reporter.InstallPhaseRunPreCheckStart, "Running pre run installation checks", nil, true, false)

	err = checkIscProvider(ctx, opts.InsCloneOpts)
	handleCliStep(reporter.InstallStepRunPreCheckGitProvider, "Checking Account Git Provider", err, true, true)
	if err != nil {
		return err
	}

	rt, err := runtime.Download(opts.Version, opts.RuntimeName, nil) // no need to send featuresToInstall, since we only use the runtime to get the DefVersion anyway
	handleCliStep(reporter.InstallStepRunPreCheckDownloadRuntimeDefinition, "Downloading runtime definition", err, true, true)
	if err != nil {
		return fmt.Errorf("failed to download runtime definition: %w", err)
	}

	if rt.Spec.DefVersion.GreaterThan(store.Get().MaxDefVersion) {
		err = fmt.Errorf("your cli version is out of date. please upgrade to the latest version before installing")
	}

	handleCliStep(reporter.InstallStepRunPreCheckEnsureCliVersion, "Checking CLI version", err, true, false)
	if err != nil {
		return util.DecorateErrorWithDocsLink(err, store.Get().DownloadCliLink)
	}

	err = checkRuntimeCollisions(ctx, opts.KubeFactory, opts.RuntimeName)
	handleCliStep(reporter.InstallStepRunPreCheckRuntimeCollision, "Checking for runtime collisions", err, true, false)
	if err != nil {
		return fmt.Errorf("runtime collision check failed: %w", err)
	}

	if !opts.FromRepo {
		err = checkExistingRuntimes(ctx, opts.RuntimeName)
	}
	handleCliStep(reporter.InstallStepRunPreCheckExisitingRuntimes, "Checking for exisiting runtimes", err, true, false)
	if err != nil {
		return fmt.Errorf("existing runtime check failed: %w", err)
	}

	if !opts.SkipClusterChecks {
		err = kubeutil.EnsureClusterRequirements(ctx, kubeutil.RuntimeInstallOptions{
			KubeFactory:        opts.KubeFactory,
			Namespace:          opts.RuntimeName,
			ContextUrl:         cfConfig.GetCurrentContext().URL,
			AccessMode:         opts.AccessMode,
			TunnelRegisterHost: opts.TunnelRegisterHost,
		})
	}
	handleCliStep(reporter.InstallStepRunPreCheckValidateClusterRequirements, "Ensuring cluster requirements", err, true, false)
	if err != nil {
		return fmt.Errorf("validation of minimum cluster requirements failed: %w", err)
	}

	return nil
}

func checkIscProvider(ctx context.Context, opts *apgit.CloneOptions) error {
	iscRepo, err := getIscRepo(ctx)
	if err != nil {
		return fmt.Errorf("failed to check account git provider: %w", err)
	}

	if iscRepo == "" {
		return nil
	}

	iscUrl, err := url.Parse(iscRepo)
	if err != nil {
		return fmt.Errorf("failed to check account git provider: %w", err)
	}

	insUrl, err := url.Parse(opts.URL())
	if err != nil {
		return fmt.Errorf("failed to check account git provider: %w", err)
	}

	if iscUrl.Host != insUrl.Host {
		return fmt.Errorf("cannot install runtime in \"%s\" when Account git provider is in \"%s\"", insUrl.Host, iscUrl.Host)
	}

	return nil
}

func checkRuntimeCollisions(ctx context.Context, kube kube.Factory, runtime string) error {
	log.G(ctx).Debug("checking for argocd collisions in cluster")

	cs, err := kube.KubernetesClientSet()
	if err != nil {
		return fmt.Errorf("failed to build kubernetes clientset: %w", err)
	}

	crb, err := cs.RbacV1().ClusterRoleBindings().Get(ctx, store.Get().ArgoCDServerName, metav1.GetOptions{})
	if err != nil {
		if kerrors.IsNotFound(err) {
			return nil // no collision
		}

		return fmt.Errorf("failed to get cluster-role-binding \"%s\": %w", store.Get().ArgoCDServerName, err)
	}

	log.G(ctx).Debug("argocd cluster-role-binding found")

	if len(crb.Subjects) == 0 {
		return nil // no collision
	}

	subjNamespace := crb.Subjects[0].Namespace

	if subjNamespace == runtime {
		return nil // argocd will be over-written by runtime installation
	}

	// check if some argocd is actually using this crb
	_, err = cs.AppsV1().Deployments(subjNamespace).Get(ctx, store.Get().ArgoCDServerName, metav1.GetOptions{})
	if err != nil {
		if kerrors.IsNotFound(err) {
			log.G(ctx).Debug("argocd cluster-role-binding subject does not exist, no collision")

			return nil // no collision
		}

		return fmt.Errorf("failed to get deployment \"%s\": %w", store.Get().ArgoCDServerName, err)
	}

	return fmt.Errorf("argo-cd is already installed on this cluster in namespace \"%s\", you can uninstall it by running '%s runtime uninstall %s --skip-checks --force'", subjNamespace, store.Get().BinaryName, subjNamespace)
}

func checkExistingRuntimes(ctx context.Context, runtime string) error {
	_, err := getRuntime(ctx, runtime)
	if err != nil {
		if strings.Contains(err.Error(), "does not exist") {
			return nil // runtime does not exist
		}

		return fmt.Errorf("failed to get runtime: %w", err)
	}

	return fmt.Errorf("runtime \"%s\" already exists", runtime)
}

func printComponentsState(ctx context.Context, runtime string) error {
	components := map[string]platmodel.Component{}
	lock := sync.Mutex{}

	curComponents, err := cfConfig.NewClient().V2().Component().List(ctx, runtime)
	if err != nil {
		return err
	}

	for _, c := range curComponents {
		components[c.Metadata.Name] = c
	}

	// refresh components state
	go func() {
		t := time.NewTicker(2 * time.Second)
		for {
			select {
			case <-ctx.Done():
				return
			case <-t.C:
			}

			curComponents, err := cfConfig.NewClient().V2().Component().List(ctx, runtime)
			if err != nil && ctx.Err() == nil {
				log.G(ctx).WithError(err).Error("failed to refresh components state")
				continue
			}

			lock.Lock()
			for _, c := range curComponents {
				components[c.Metadata.Name] = c
			}
			lock.Unlock()
		}
	}()

	checkers := make([]checklist.Checker, len(curComponents))
	for i, c := range curComponents {
		name := c.Metadata.Name
		checkers[i] = func(_ context.Context) (checklist.ListItemState, checklist.ListItemInfo) {
			lock.Lock()
			defer lock.Unlock()
			return getComponentChecklistState(components[name])
		}
	}

	log.G().Info("Waiting for the runtime installation to complete...")

	cl := checklist.NewCheckList(
		os.Stdout,
		checklist.ListItemInfo{"COMPONENT", "HEALTH STATUS", "SYNC STATUS", "VERSION", "ERRORS"},
		checkers,
		&checklist.CheckListOptions{
			Interval:     1 * time.Second,
			WaitAllReady: true,
		},
	)

	if err := cl.Start(ctx); err != nil && ctx.Err() == nil {
		return err
	}

	return nil
}

func intervalCheckIsRuntimePersisted(ctx context.Context, runtimeName string) error {
	maxRetries := 48 // up to 8 min
	ticker := time.NewTicker(time.Second * 10)
	defer ticker.Stop()
	subCtx, cancel := context.WithCancel(ctx)

	go func() {
		if err := printComponentsState(subCtx, runtimeName); err != nil {
			log.G(ctx).WithError(err).Error("failed to print components state")
		}
	}()
	defer cancel()

	for triesLeft := maxRetries; triesLeft > 0; triesLeft-- {
		select {
		case <-ctx.Done():
			return ctx.Err()
		case <-ticker.C:
		}

		runtime, err := getRuntime(ctx, runtimeName)
		if err != nil {
			if err == ctx.Err() {
				return ctx.Err()
			}

			log.G(ctx).Debugf("retrying the call to graphql API. Error: %s", err.Error())
		} else if runtime.InstallationStatus == platmodel.InstallationStatusCompleted {
			return nil
		}
	}

	return fmt.Errorf("timed out while waiting for runtime installation to complete")
}

func persistRuntime(ctx context.Context, cloneOpts *apgit.CloneOptions, rt *runtime.Runtime, rtConf *runtime.CommonConfig) error {
	r, fs, err := cloneOpts.GetRepo(ctx)
	if err != nil {
		return err
	}

	if err = rt.Save(fs, fs.Join(apstore.Default.BootsrtrapDir, rt.Name+".yaml"), rtConf); err != nil {
		return err
	}

	if err := updateProject(fs, rt); err != nil {
		return err
	}

	log.G(ctx).Info("Pushing runtime definition to the installation repo")

	return apu.PushWithMessage(ctx, r, "Persisted runtime data")
}

func createInternalRouterIngress(ctx context.Context, opts *RuntimeInstallOptions, rt *runtime.Runtime) error {
	r, fs, err := opts.InsCloneOpts.GetRepo(ctx)
	if err != nil {
		return err
	}

	internalIngressEnabled := opts.InternalHostName != ""
	overlaysDir := fs.Join(apstore.Default.AppsDir, store.Get().InternalRouterIngressFilePath, apstore.Default.OverlaysDir, rt.Name)

	routeOpts := routingutil.CreateRouteOpts{
		RuntimeName:       rt.Name,
		Namespace:         rt.Namespace,
		IngressClass:      opts.IngressClass,
		Hostname:          opts.HostName,
		IngressController: opts.IngressController,
		Annotations:       opts.ExternalIngressAnnotation,
		GatewayName:       opts.GatewayName,
		GatewayNamespace:  opts.GatewayNamespace,
	}
	routeName, route := routingutil.CreateInternalRouterRoute(&routeOpts, opts.useGatewayAPI, !internalIngressEnabled)
	routeFileName := fmt.Sprintf("%s.yaml", routeName)

	if err := writeObjectToYaml(fs, fs.Join(overlaysDir, routeFileName), &route, cleanUpFieldsIngress); err != nil {
		return fmt.Errorf("failed to write yaml of webhooks and workflows routes. Error: %w", err)
	}

	kust, err := kustutil.ReadKustomization(fs, overlaysDir)
	if err != nil {
		return err
	}

	kust.Resources = append(kust.Resources, routeFileName)

	if internalIngressEnabled {
		routeOpts := routingutil.CreateRouteOpts{
			RuntimeName:       rt.Name,
			Namespace:         rt.Namespace,
			IngressClass:      opts.IngressClass,
			Hostname:          opts.InternalHostName,
			Annotations:       opts.InternalIngressAnnotation,
			IngressController: opts.IngressController,
			GatewayName:       opts.GatewayName,
			GatewayNamespace:  opts.GatewayNamespace,
		}

		routeName, route := routingutil.CreateAppProxyRoute(&routeOpts, opts.useGatewayAPI)
		routeFileName := fmt.Sprintf("%s-internal.yaml", routeName)

		if err := writeObjectToYaml(fs, fs.Join(overlaysDir, routeFileName), &route, cleanUpFieldsIngress); err != nil {
			return fmt.Errorf("failed to write yaml of app-proxy route. Error: %w", err)
		}

		kust.Resources = append(kust.Resources, routeFileName)
	}

	if err = kustutil.WriteKustomization(fs, kust, overlaysDir); err != nil {
		return err
	}

	log.G(ctx).Info("Pushing Internal Router ingress manifests")

	return apu.PushWithMessage(ctx, r, "Created Internal Router Ingresses")
}

func configureArgoWorkflows(ctx context.Context, opts *RuntimeInstallOptions, rt *runtime.Runtime) error {
	r, fs, err := opts.InsCloneOpts.GetRepo(ctx)
	if err != nil {
		return err
	}

	overlaysDir := fs.Join(apstore.Default.AppsDir, "workflows", apstore.Default.OverlaysDir, rt.Name)

	if err = billyUtils.WriteFile(fs, fs.Join(overlaysDir, "ingress-patch.json"), workflowsIngressPatch, 0666); err != nil {
		return err
	}

	kust, err := kustutil.ReadKustomization(fs, overlaysDir)
	if err != nil {
		return err
	}

	kust.Patches = append(kust.Patches, kusttypes.Patch{
		Target: &kusttypes.Selector{
			ResId: kustid.ResId{
				Gvk: kustid.Gvk{
					Group:   appsv1.SchemeGroupVersion.Group,
					Version: appsv1.SchemeGroupVersion.Version,
					Kind:    "Deployment",
				},
				Name: store.Get().ArgoWFServiceName,
			},
		},
		Path: "ingress-patch.json",
	})
	if err = kustutil.WriteKustomization(fs, kust, overlaysDir); err != nil {
		return err
	}

	log.G(ctx).Info("Pushing Argo Workflows configuration")

	return apu.PushWithMessage(ctx, r, "Configured Argo Workflows ")
}

func mergeAnnotations(annotation map[string]string, newAnnotation map[string]string) {
	for key, element := range newAnnotation {
		annotation[key] = element
	}
}

func configureAppProxy(ctx context.Context, opts *RuntimeInstallOptions, rt *runtime.Runtime) error {
	r, fs, err := opts.InsCloneOpts.GetRepo(ctx)
	if err != nil {
		return err
	}

	overlaysDir := fs.Join(apstore.Default.AppsDir, "app-proxy", apstore.Default.OverlaysDir, rt.Name)

	kust, err := kustutil.ReadKustomization(fs, overlaysDir)
	if err != nil {
		return err
	}

	literalResources := []string{
		"argoWorkflowsInsecure=true",
		fmt.Sprintf("cfHost=%s", cfConfig.GetCurrentContext().URL),
		fmt.Sprintf("cors=%s", cfConfig.GetCurrentContext().URL),
		"env=production",
	}

	// configure codefresh host
	kust.ConfigMapGenerator = append(kust.ConfigMapGenerator, kusttypes.ConfigMapArgs{
		GeneratorArgs: kusttypes.GeneratorArgs{
			Name:     store.Get().AppProxyServiceName + "-cm",
			Behavior: "merge",
			KvPairSources: kusttypes.KvPairSources{
				LiteralSources: literalResources,
			},
		},
	})

<<<<<<< HEAD
=======
	hostName := opts.HostName
	if opts.InternalHostName != "" {
		hostName = opts.InternalHostName
	}

	if opts.shouldInstallIngress() {
		routeOpts := routingutil.CreateRouteOpts{
			RuntimeName:       rt.Name,
			Namespace:         rt.Namespace,
			IngressClass:      opts.IngressClass,
			Hostname:          hostName,
			Annotations:       opts.InternalIngressAnnotation,
			IngressController: opts.IngressController,
			GatewayName:       opts.GatewayName,
			GatewayNamespace:  opts.GatewayNamespace,
		}

		routeName, route := routingutil.CreateAppProxyRoute(&routeOpts, opts.useGatewayAPI)
		routeFileName := fmt.Sprintf("%s.yaml", routeName)

		if err := writeObjectToYaml(fs, fs.Join(overlaysDir, routeFileName), &route, cleanUpFieldsIngress); err != nil {
			return fmt.Errorf("failed to write yaml of app-proxy ingress. Error: %w", err)
		}

		kust.Resources = append(kust.Resources, routeFileName)
	}

>>>>>>> 4b0cfc3e
	if err = kustutil.WriteKustomization(fs, kust, overlaysDir); err != nil {
		return err
	}

	log.G(ctx).Infof("Pushing App-Proxy configuration manifests")

	return apu.PushWithMessage(ctx, r, "Updated App-Proxy configuration")
}

func updateCodefreshCM(ctx context.Context, opts *RuntimeInstallOptions, rt *runtime.Runtime) error {
	var repofs fs.FS
	var marshalRuntime []byte
	var r apgit.Repository
	var err error

	r, repofs, err = opts.InsCloneOpts.GetRepo(ctx)
	if err != nil {
		return fmt.Errorf("failed to get repo while updating codefresh-cm: %w", err)
	}

	codefreshCM := &v1.ConfigMap{}

	runtime, err := getRuntimeDataFromCodefreshCM(ctx, repofs, rt.Name, codefreshCM)
	if err != nil {
		return fmt.Errorf("failed to get runtime data while updating codefresh-cm: %w", err)
	}

	runtime.Spec.Cluster = rt.Spec.Cluster
	runtime.Spec.IngressClass = opts.IngressClass
	runtime.Spec.IngressController = opts.IngressController.Name()
	runtime.Spec.IngressHost = opts.IngressHost
	runtime.Spec.InternalIngressHost = opts.InternalIngressHost

	marshalRuntime, err = yaml.Marshal(runtime)
	if err != nil {
		return fmt.Errorf("failed to marshal runtime while updating codefresh-cm: %w", err)
	}

	codefreshCM.Data["runtime"] = string(marshalRuntime)
	err = repofs.WriteYamls(repofs.Join(apstore.Default.BootsrtrapDir, rt.Name+".yaml"), codefreshCM)
	if err != nil {
		return fmt.Errorf("failed to write file while updating codefresh-cm: %w", err)
	}

	err = apu.PushWithMessage(ctx, r, "Updating codefresh-cm")
	if err != nil {
		return fmt.Errorf("failed to push to git while updating codefresh-cm: %w", err)
	}

	return nil
}

func applySecretsToCluster(ctx context.Context, opts *RuntimeInstallOptions) error {
	runtimeTokenSecret, err := getRuntimeTokenSecret(opts.RuntimeName, opts.RuntimeToken, opts.RuntimeStoreIV)
	if err != nil {
		return fmt.Errorf("failed to create codefresh token secret: %w", err)
	}

	argoTokenSecret, err := getArgoCDTokenSecret(ctx, opts.kubeContext, opts.RuntimeName, opts.Insecure)
	if err != nil {
		return fmt.Errorf("failed to create argocd token secret: %w", err)
	}

	if err = opts.KubeFactory.Apply(ctx, aputil.JoinManifests(runtimeTokenSecret, argoTokenSecret)); err != nil {
		return fmt.Errorf("failed to create codefresh token: %w", err)
	}

	return nil
}

func createEventsReporter(ctx context.Context, cloneOpts *apgit.CloneOptions, opts *RuntimeInstallOptions) error {
	resPath := cloneOpts.FS.Join(apstore.Default.AppsDir, store.Get().EventsReporterName, opts.RuntimeName, "resources")
	u, err := url.Parse(cloneOpts.URL())
	if err != nil {
		return fmt.Errorf("failed to parse url: %w", err)
	}
	u.Path += "/" + resPath
	q := u.Query()
	q.Add("ref", cloneOpts.Revision())
	u.RawQuery = q.Encode()

	appDef := &runtime.AppDef{
		Name:       store.Get().EventsReporterName,
		Type:       application.AppTypeDirectory,
		URL:        u.String(),
		IsInternal: true,
	}
	if err := appDef.CreateApp(ctx, opts.KubeFactory, cloneOpts, opts.RuntimeName, store.Get().CFComponentType); err != nil {
		return err
	}

	// bitbucket cloud take more time to push a commit
	// all coming retries perpuse is to avoid issues of cloning before pervious commit was pushed
	return util.Retry(ctx, &util.RetryOptions{
		Func: func() error {
			r, repofs, err := opts.InsCloneOpts.GetRepo(ctx)
			if err != nil {
				return err
			}

			if err = createEventsReporterEventSource(repofs, resPath, opts.RuntimeName, opts.Insecure); err != nil {
				return err
			}
			eventsReporterTriggers := []string{"events"}

			if err = createSensor(repofs, store.Get().EventsReporterName, resPath, opts.RuntimeName, store.Get().EventsReporterName, eventsReporterTriggers, "data"); err != nil {
				return err
			}

			log.G(ctx).Info("Pushing Event Reporter manifests")
			return apu.PushWithMessage(ctx, r, "Created Codefresh Event Reporter")
		},
	})
}

func createReporter(ctx context.Context, cloneOpts *apgit.CloneOptions, opts *RuntimeInstallOptions, reporterCreateOpts reporterCreateOptions) error {
	resPath := cloneOpts.FS.Join(apstore.Default.AppsDir, reporterCreateOpts.reporterName, opts.RuntimeName, "resources")
	u, err := url.Parse(cloneOpts.URL())
	if err != nil {
		return fmt.Errorf("failed to parse url: %w", err)
	}
	u.Path += "/" + resPath
	q := u.Query()
	q.Add("ref", cloneOpts.Revision())
	u.RawQuery = q.Encode()

	appDef := &runtime.AppDef{
		Name:       reporterCreateOpts.reporterName,
		Type:       application.AppTypeDirectory,
		URL:        u.String(),
		IsInternal: reporterCreateOpts.IsInternal,
	}
	if err := appDef.CreateApp(ctx, opts.KubeFactory, cloneOpts, opts.RuntimeName, store.Get().CFComponentType); err != nil {
		return err
	}

	// bitbucket cloud take more time to push a commit
	// all coming retries perpuse is to avoid issues of cloning before pervious commit was pushed
	return util.Retry(ctx, &util.RetryOptions{
		Func: func() error {
			r, repofs, err := opts.InsCloneOpts.GetRepo(ctx)

			if err != nil {
				return err
			}

			if err = createReporterRBAC(repofs, resPath, opts.RuntimeName, reporterCreateOpts.saName, reporterCreateOpts.clusterScope); err != nil {
				return err
			}

			if err = createReporterEventSource(repofs, resPath, opts.RuntimeName, reporterCreateOpts, reporterCreateOpts.clusterScope); err != nil {
				return err
			}
			var triggerNames []string
			for _, gvr := range reporterCreateOpts.gvr {
				triggerNames = append(triggerNames, gvr.resourceName)
			}

			if err = createSensor(repofs, reporterCreateOpts.reporterName, resPath, opts.RuntimeName, reporterCreateOpts.reporterName, triggerNames, "data.object"); err != nil {
				return err
			}

			titleCase := cases.Title(language.AmericanEnglish)
			log.G(ctx).Info("Pushing Codefresh ", titleCase.String(reporterCreateOpts.reporterName), " manifests")

			pushMessage := "Created Codefresh" + titleCase.String(reporterCreateOpts.reporterName) + "Reporter"

			return apu.PushWithMessage(ctx, r, pushMessage)
		},
	})
}

func updateProject(repofs fs.FS, rt *runtime.Runtime) error {
	projPath := repofs.Join(apstore.Default.ProjectsDir, rt.Name+".yaml")
	project, appSet, err := getProjectInfoFromFile(repofs, projPath)
	if err != nil {
		return err
	}

	if project.ObjectMeta.Labels == nil {
		project.ObjectMeta.Labels = make(map[string]string)
	}

	project.ObjectMeta.Labels[store.Get().LabelKeyCFType] = store.Get().CFRuntimeType

	// adding another gitGenerator to the project's ApplicationSet
	// to support helm applications without adding the support in autopilot (TBD)
	kustGenerator := appSet.Spec.Generators[0].Git
	appSet.Spec.Generators = append(appSet.Spec.Generators, appset.ApplicationSetGenerator{
		Git: &appset.GitGenerator{
			Files: []appset.GitFileGeneratorItem{
				{
					Path: strings.Replace(kustGenerator.Files[0].Path, "config.json", "config_helm.json", 1),
				},
			},
			RepoURL:             kustGenerator.RepoURL,
			RequeueAfterSeconds: kustGenerator.RequeueAfterSeconds,
			Revision:            kustGenerator.Revision,
			Template: appset.ApplicationSetTemplate{
				Spec: argocd.ApplicationSpec{
					Source: argocd.ApplicationSource{
						Chart: "{{ srcChart }}",
						Helm: &argocd.ApplicationSourceHelm{
							ReleaseName: fmt.Sprintf("%s-{{ appName }}", rt.Name),
							Values:      "{{ values }}",
						},
					},
				},
			},
		},
	})

	return repofs.WriteYamls(projPath, project, appSet)
}

func getRuntimeTokenSecret(namespace string, token string, iv string) ([]byte, error) {
	return yaml.Marshal(&v1.Secret{
		TypeMeta: metav1.TypeMeta{
			APIVersion: "v1",
			Kind:       "Secret",
		},
		ObjectMeta: metav1.ObjectMeta{
			Name:      store.Get().CFTokenSecret,
			Namespace: namespace,
			Labels: map[string]string{
				apstore.Default.LabelKeyAppManagedBy: apstore.Default.LabelValueManagedBy,
			},
		},
		Data: map[string][]byte{
			store.Get().CFTokenSecretKey:   []byte(token),
			store.Get().CFStoreIVSecretKey: []byte(iv),
		},
	})
}

func getArgoCDTokenSecret(ctx context.Context, kubeContext, namespace string, insecure bool) ([]byte, error) {
	token, err := cdutil.GenerateToken(ctx, "admin", kubeContext, namespace, insecure)
	if err != nil {
		return nil, err
	}

	return yaml.Marshal(&v1.Secret{
		TypeMeta: metav1.TypeMeta{
			APIVersion: "v1",
			Kind:       "Secret",
		},
		ObjectMeta: metav1.ObjectMeta{
			Name:      store.Get().ArgoCDTokenSecret,
			Namespace: namespace,
			Labels: map[string]string{
				apstore.Default.LabelKeyAppPartOf: apstore.Default.ArgoCDNamespace,
			},
		},
		Data: map[string][]byte{
			store.Get().ArgoCDTokenKey: []byte(token),
		},
	})
}

func createReporterRBAC(repofs fs.FS, path, runtimeName, saName string, clusterScope bool) error {
	serviceAccount := &v1.ServiceAccount{
		TypeMeta: metav1.TypeMeta{
			Kind:       "ServiceAccount",
			APIVersion: "v1",
		},
		ObjectMeta: metav1.ObjectMeta{
			Name:      saName,
			Namespace: runtimeName,
		},
	}

	roleKind := "Role"
	roleMeta := metav1.ObjectMeta{
		Name:      saName,
		Namespace: runtimeName,
	}

	if clusterScope {
		roleKind = "ClusterRole"
		roleMeta = metav1.ObjectMeta{
			Name: saName,
		}
	}

	role := &rbacv1.Role{
		TypeMeta: metav1.TypeMeta{
			Kind:       roleKind,
			APIVersion: "rbac.authorization.k8s.io/v1",
		},
		ObjectMeta: roleMeta,
		Rules: []rbacv1.PolicyRule{
			{
				APIGroups: []string{"*"},
				Resources: []string{"*"},
				Verbs:     []string{"*"},
			},
		},
	}

	roleBindingKind := "RoleBinding"
	roleBindingMeta := metav1.ObjectMeta{
		Name:      saName,
		Namespace: runtimeName,
	}

	if clusterScope {
		roleBindingKind = "ClusterRoleBinding"
		roleBindingMeta = metav1.ObjectMeta{
			Name: saName,
		}
	}

	roleBinding := rbacv1.RoleBinding{
		TypeMeta: metav1.TypeMeta{
			Kind:       roleBindingKind,
			APIVersion: "rbac.authorization.k8s.io/v1",
		},
		ObjectMeta: roleBindingMeta,
		Subjects: []rbacv1.Subject{
			{
				Kind:      "ServiceAccount",
				Namespace: runtimeName,
				Name:      saName,
			},
		},
		RoleRef: rbacv1.RoleRef{
			Kind: roleKind,
			Name: saName,
		},
	}

	return repofs.WriteYamls(repofs.Join(path, "rbac.yaml"), serviceAccount, role, roleBinding)
}

func createEventsReporterEventSource(repofs fs.FS, path, namespace string, insecure bool) error {
	port := 443
	if insecure {
		port = 80
	}
	argoCDSvc := fmt.Sprintf("argocd-server.%s.svc:%d", namespace, port)

	eventSource := eventsutil.CreateEventSource(&eventsutil.CreateEventSourceOptions{
		Name:         store.Get().EventsReporterName,
		Namespace:    namespace,
		EventBusName: store.Get().EventBusName,
		Generic: map[string]eventsutil.CreateGenericEventSourceOptions{
			"events": {
				URL:             argoCDSvc,
				TokenSecretName: store.Get().ArgoCDTokenSecret,
				Insecure:        insecure,
			},
		},
	})
	return repofs.WriteYamls(repofs.Join(path, "event-source.yaml"), eventSource)
}

func createReporterEventSource(repofs fs.FS, path, namespace string, reporterCreateOpts reporterCreateOptions, clusterScope bool) error {
	var eventSource *aev1alpha1.EventSource
	var options *eventsutil.CreateEventSourceOptions

	var resourceNames []string
	for _, gvr := range reporterCreateOpts.gvr {
		resourceNames = append(resourceNames, gvr.resourceName)
	}

	options = &eventsutil.CreateEventSourceOptions{
		Name:               reporterCreateOpts.reporterName,
		Namespace:          namespace,
		ServiceAccountName: reporterCreateOpts.saName,
		EventBusName:       store.Get().EventBusName,
		Resource:           map[string]eventsutil.CreateResourceEventSourceOptions{},
	}

	resourceNamespace := namespace

	if clusterScope {
		resourceNamespace = ""
	}

	for i, name := range resourceNames {
		options.Resource[name] = eventsutil.CreateResourceEventSourceOptions{
			Group:     reporterCreateOpts.gvr[i].group,
			Version:   reporterCreateOpts.gvr[i].version,
			Resource:  reporterCreateOpts.gvr[i].resourceName,
			Namespace: resourceNamespace,
		}
	}

	eventSource = eventsutil.CreateEventSource(options)

	return repofs.WriteYamls(repofs.Join(path, "event-source.yaml"), eventSource)
}

func createSensor(repofs fs.FS, name, path, namespace, eventSourceName string, triggers []string, dataKey string) error {
	sensor := eventsutil.CreateSensor(&eventsutil.CreateSensorOptions{
		Name:            name,
		Namespace:       namespace,
		EventSourceName: eventSourceName,
		EventBusName:    store.Get().EventBusName,
		TriggerURL:      cfConfig.GetCurrentContext().URL + store.Get().EventReportingEndpoint,
		Triggers:        triggers,
		TriggerDestKey:  dataKey,
	})
	return repofs.WriteYamls(repofs.Join(path, "sensor.yaml"), sensor)
}

func ensureGitIntegrationOpts(opts *RuntimeInstallOptions) error {
	provider, err := parseGitProvider(string(opts.gitProvider.Type()))
	if err != nil {
		return err
	}

	opts.GitIntegrationCreationOpts.Provider = provider
	baseURL := opts.gitProvider.BaseURL()
	opts.GitIntegrationCreationOpts.APIURL = &baseURL

	return nil
}

// display the user the old vs. the new configurations that will be changed upon recovery
// and asks for permission to proceed
func getInstallationFromRepoApproval(ctx context.Context, opts *RuntimeInstallOptions) error {
	server, err := util.KubeCurrentServer(opts.kubeconfig)
	if err != nil {
		return fmt.Errorf("failed getting new cluster server: %w", err)
	}

	newConfigurations := map[string]string{
		"ClusterServer":     server,
		"IngressClass":      opts.IngressClass,
		"IngressController": opts.IngressController.Name(),
		"IngressHost":       opts.IngressHost,
	}
	_, repofs, err := opts.InsCloneOpts.GetRepo(ctx)
	if err != nil {
		return fmt.Errorf("failed to get repo while getting user's approval: %w", err)
	}

	codefreshCM := &v1.ConfigMap{}
	runtime, err := getRuntimeDataFromCodefreshCM(ctx, repofs, opts.RuntimeName, codefreshCM)
	if err != nil {
		return err
	}

	previousConfigurations := map[string]string{
		"ClusterServer":     runtime.Spec.Cluster,
		"IngressClass":      runtime.Spec.IngressClass,
		"IngressController": runtime.Spec.IngressController,
		"IngressHost":       runtime.Spec.IngressHost,
	}

	printPreviousVsNewConfigsToUser(previousConfigurations, newConfigurations)

	if !store.Get().Silent {
		templates := &promptui.SelectTemplates{
			Selected: "{{ . | yellow }} ",
		}

		labelStr := fmt.Sprintf("%vDo you wish to proceed?%v", CYAN, COLOR_RESET)

		prompt := promptui.Select{
			Label:     labelStr,
			Items:     []string{"Yes", "No"},
			Templates: templates,
		}

		_, result, err := prompt.Run()
		if err != nil {
			return err
		}

		if result == "No" {
			return fmt.Errorf("installation from existing repo was cancelled")
		}
	}

	return nil
}

func getRuntimeDataFromCodefreshCM(_ context.Context, repofs fs.FS, runtimeName string, codefreshCM *v1.ConfigMap) (*runtime.Runtime, error) {
	err := repofs.ReadYamls(repofs.Join(apstore.Default.BootsrtrapDir, runtimeName+".yaml"), codefreshCM)
	if err != nil {
		return nil, fmt.Errorf("failed to read file '%s': %w", runtimeName+".yaml", err)
	}

	data := codefreshCM.Data["runtime"]
	runtime := &runtime.Runtime{}
	err = yaml.Unmarshal([]byte(data), runtime)
	if err != nil {
		return nil, fmt.Errorf("failed to unmarshal runtime: %w", err)
	}

	return runtime, nil
}

func postInstallationHandler(ctx context.Context, opts *RuntimeInstallOptions, err error, disableRollback *bool) {
	if err != nil && !*disableRollback {
		summaryArr = append(summaryArr, summaryLog{"----------Uninstalling runtime----------", Info})
		log.G(ctx).Warnf("installation failed due to error : %s, performing installation rollback", err.Error())

		err := runRuntimeUninstall(ctx, &RuntimeUninstallOptions{
			RuntimeName: opts.RuntimeName,
			Timeout:     store.Get().WaitTimeout,
			CloneOpts:   opts.InsCloneOpts,
			KubeFactory: opts.KubeFactory,
			SkipChecks:  true,
			Force:       true,
			FastExit:    false,
		})
		handleCliStep(reporter.UninstallPhaseFinish, "Uninstall phase finished after rollback", err, false, true)
		if err != nil {
			log.G(ctx).Errorf("installation rollback failed: %s", err.Error())
		}
	}

	printSummaryToUser()
}

func printPreviousVsNewConfigsToUser(previousConfigurations map[string]string, newConfigurations map[string]string) {
	fmt.Printf("%vYou are about to recover a runtime from an existing repo. some configuration will be changed as follows:\n%v", CYAN, COLOR_RESET)
	fmt.Printf("%vCluster server:%v     %s %v--> %s%v\n", BOLD, BOLD_RESET, previousConfigurations["ClusterServer"], GREEN, newConfigurations["ClusterServer"], COLOR_RESET)
	fmt.Printf("%vIngress class:%v      %s %v--> %s%v\n", BOLD, BOLD_RESET, previousConfigurations["IngressClass"], GREEN, newConfigurations["IngressClass"], COLOR_RESET)
	fmt.Printf("%vIngress controller:%v %s %v--> %s%v\n", BOLD, BOLD_RESET, previousConfigurations["IngressController"], GREEN, newConfigurations["IngressController"], COLOR_RESET)
	fmt.Printf("%vIngress host:%v       %s %v--> %s%v\n", BOLD, BOLD_RESET, previousConfigurations["IngressHost"], GREEN, newConfigurations["IngressHost"], COLOR_RESET)
}

func getVersionIfExists(versionStr string) (*semver.Version, error) {
	if versionStr != "" {
		log.G().Infof("vesionStr: %s", versionStr)
		return semver.NewVersion(versionStr)
	}

	return nil, nil
}

func initializeGitSourceCloneOpts(opts *RuntimeInstallOptions) {
	opts.GsCloneOpts.Provider = opts.InsCloneOpts.Provider
	opts.GsCloneOpts.Auth = opts.InsCloneOpts.Auth
	opts.GsCloneOpts.Progress = opts.InsCloneOpts.Progress
	host, orgRepo, _, _, _, suffix, _ := aputil.ParseGitUrl(opts.InsCloneOpts.Repo)
	opts.GsCloneOpts.Repo = host + orgRepo + "_git-source" + suffix + "/resources" + "_" + opts.RuntimeName
}

func (opts *RuntimeInstallOptions) GetValues(name string) (string, error) {
	switch name {
	case "codefresh-tunnel-client":
		values := &ctcValues{
			TunnelServer: tunnelServer{
				Host: opts.TunnelRegisterHost,
			},
			Tunnel: tunnel{
				SubdomainPrefix: opts.TunnelSubdomain,
			},
		}
		data, err := yaml.Marshal(values)
		if err != nil {
			return "", nil
		}

		return string(data), nil
	default:
		return "", nil
	}
}

func (opts *RuntimeInstallOptions) shouldInstallIngress() bool {
	return !opts.SkipIngress && opts.AccessMode == platmodel.AccessModeIngress
}<|MERGE_RESOLUTION|>--- conflicted
+++ resolved
@@ -1513,36 +1513,6 @@
 		},
 	})
 
-<<<<<<< HEAD
-=======
-	hostName := opts.HostName
-	if opts.InternalHostName != "" {
-		hostName = opts.InternalHostName
-	}
-
-	if opts.shouldInstallIngress() {
-		routeOpts := routingutil.CreateRouteOpts{
-			RuntimeName:       rt.Name,
-			Namespace:         rt.Namespace,
-			IngressClass:      opts.IngressClass,
-			Hostname:          hostName,
-			Annotations:       opts.InternalIngressAnnotation,
-			IngressController: opts.IngressController,
-			GatewayName:       opts.GatewayName,
-			GatewayNamespace:  opts.GatewayNamespace,
-		}
-
-		routeName, route := routingutil.CreateAppProxyRoute(&routeOpts, opts.useGatewayAPI)
-		routeFileName := fmt.Sprintf("%s.yaml", routeName)
-
-		if err := writeObjectToYaml(fs, fs.Join(overlaysDir, routeFileName), &route, cleanUpFieldsIngress); err != nil {
-			return fmt.Errorf("failed to write yaml of app-proxy ingress. Error: %w", err)
-		}
-
-		kust.Resources = append(kust.Resources, routeFileName)
-	}
-
->>>>>>> 4b0cfc3e
 	if err = kustutil.WriteKustomization(fs, kust, overlaysDir); err != nil {
 		return err
 	}

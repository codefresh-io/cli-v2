--- conflicted
+++ resolved
@@ -233,11 +233,7 @@
 		return fmt.Errorf("failed to create git-source application. Err: %w", err)
 	}
 
-<<<<<<< HEAD
-	log.G(ctx).Infof("Successfully created git-source: '%s'", opts.GsName)
-=======
 	log.G(ctx).Infof("Successfully created git-source: \"%s\"", opts.GsName)
->>>>>>> 3d113e63
 
 	return nil
 }

// Copyright 2021 The Codefresh Authors.
//
// Licensed under the Apache License, Version 2.0 (the "License");
// you may not use this file except in compliance with the License.
// You may obtain a copy of the License at
//
//     http://www.apache.org/licenses/LICENSE-2.0
//
// Unless required by applicable law or agreed to in writing, software
// distributed under the License is distributed on an "AS IS" BASIS,
// WITHOUT WARRANTIES OR CONDITIONS OF ANY KIND, either express or implied.
// See the License for the specific language governing permissions and
// limitations under the License.

package commands

import (
	"context"
	"fmt"
	"os"
	"strings"
	"time"

	apicommon "github.com/argoproj/argo-events/pkg/apis/common"
	sensorreg "github.com/argoproj/argo-events/pkg/apis/sensor"
	"github.com/codefresh-io/cli-v2/pkg/log"
	"github.com/codefresh-io/cli-v2/pkg/runtime"
	"github.com/codefresh-io/cli-v2/pkg/store"
	"github.com/codefresh-io/cli-v2/pkg/util"
	apu "github.com/codefresh-io/cli-v2/pkg/util/aputil"
	wfutil "github.com/codefresh-io/cli-v2/pkg/util/workflow"
	"github.com/juju/ansiterm"

	apcmd "github.com/argoproj-labs/argocd-autopilot/cmd/commands"
	"github.com/argoproj-labs/argocd-autopilot/pkg/application"
	"github.com/argoproj-labs/argocd-autopilot/pkg/fs"
	"github.com/argoproj-labs/argocd-autopilot/pkg/git"
	apstore "github.com/argoproj-labs/argocd-autopilot/pkg/store"
	aputil "github.com/argoproj-labs/argocd-autopilot/pkg/util"
	eventsourcereg "github.com/argoproj/argo-events/pkg/apis/eventsource"
	eventsourcev1alpha1 "github.com/argoproj/argo-events/pkg/apis/eventsource/v1alpha1"
	sensorsv1alpha1 "github.com/argoproj/argo-events/pkg/apis/sensor/v1alpha1"
	wf "github.com/argoproj/argo-workflows/v3/pkg/apis/workflow"
	wfv1alpha1 "github.com/argoproj/argo-workflows/v3/pkg/apis/workflow/v1alpha1"
	"github.com/spf13/cobra"
	v1 "k8s.io/api/core/v1"
	metav1 "k8s.io/apimachinery/pkg/apis/meta/v1"
)

type (
	GitSourceCreateOptions struct {
<<<<<<< HEAD
		insCloneOpts *git.CloneOptions
		gsCloneOpts  *git.CloneOptions
		gsName       string
		runtimeName  string
		fullGsPath   string
		wasDefaultGitSourceRepoCreated bool
=======
		InsCloneOpts        *git.CloneOptions
		GsCloneOpts         *git.CloneOptions
		GsName              string
		RuntimeName         string
		FullGsPath          string
>>>>>>> bb0a4be9
	}

	GitSourceDeleteOptions struct {
		RuntimeName  string
		GsName       string
		InsCloneOpts *git.CloneOptions
		Timeout      time.Duration
	}

	GitSourceEditOptions struct {
		RuntimeName  string
		GsName       string
		InsCloneOpts *git.CloneOptions
		GsCloneOpts  *git.CloneOptions
	}

	gitSourceCronExampleOptions struct {
		runtimeName         string
		gsCloneOpts         *git.CloneOptions
		gsFs                fs.FS
	}
)

func NewGitSourceCommand() *cobra.Command {
	cmd := &cobra.Command{
		Use:               "git-source",
		Short:             "Manage git-sources of Codefresh runtimes",
		PersistentPreRunE: cfConfig.RequireAuthentication,
		Run: func(cmd *cobra.Command, args []string) {
			cmd.HelpFunc()(cmd, args)
			exit(1)
		},
	}

	cmd.AddCommand(NewGitSourceCreateCommand())
	cmd.AddCommand(NewGitSourceListCommand())
	cmd.AddCommand(NewGitSourceDeleteCommand())
	cmd.AddCommand(NewGitSourceEditCommand())

	return cmd
}

func NewGitSourceCreateCommand() *cobra.Command {
	var (
		insCloneOpts *git.CloneOptions
		gsCloneOpts  *git.CloneOptions
	)

	cmd := &cobra.Command{
		Use:   "create runtime_name git-source_name",
		Short: "add a new git-source to an existing runtime",
		Example: util.Doc(`
			<BIN> git-source create runtime_name git-source-name --git-src-repo https://github.com/owner/repo-name/my-workflow
		`),
		PreRun: func(cmd *cobra.Command, args []string) {
			ctx := cmd.Context()

			if len(args) < 1 {
				log.G(ctx).Fatal("must enter runtime name")
			}

			if len(args) < 2 {
				log.G(ctx).Fatal("must enter git-source name")
			}

			if gsCloneOpts.Repo == "" {
				log.G(ctx).Fatal("must enter a valid value to --git-src-repo. Example: https://github.com/owner/repo-name/path/to/workflow")
			}

			isValid, err := IsValid(args[1])
			if err != nil {
				log.G(ctx).Fatal("failed to check the validity of the git-source name")
			}

			if !isValid {
				log.G(ctx).Fatal("git-source name cannot have any uppercase letters, must start with a character, end with character or number, and be shorter than 63 chars")
			}

			if gsCloneOpts.Auth.Password == "" {
				gsCloneOpts.Auth.Password = insCloneOpts.Auth.Password
			}

			insCloneOpts.Parse()
			gsCloneOpts.Parse()
		},
		RunE: func(cmd *cobra.Command, args []string) error {
			ctx := cmd.Context()

			return RunGitSourceCreate(ctx, &GitSourceCreateOptions{
<<<<<<< HEAD
				insCloneOpts: insCloneOpts,
				gsCloneOpts:  gsCloneOpts,
				gsName:       args[1],
				runtimeName:  args[0],
				fullGsPath:   gsCloneOpts.Path(),
				wasDefaultGitSourceRepoCreated: false,
=======
				InsCloneOpts: insCloneOpts,
				GsCloneOpts:  gsCloneOpts,
				GsName:       args[1],
				RuntimeName:  args[0],
				FullGsPath:   gsCloneOpts.Path(),
>>>>>>> bb0a4be9
			})
		},
	}

	insCloneOpts = apu.AddCloneFlags(cmd, &apu.CloneFlagsOptions{
		CreateIfNotExist: true,
	})
	gsCloneOpts = apu.AddCloneFlags(cmd, &apu.CloneFlagsOptions{
		Prefix:           "git-src",
		Optional:         true,
		CreateIfNotExist: true,
	})

	return cmd
}

func RunGitSourceCreate(ctx context.Context, opts *GitSourceCreateOptions) error {
	gsRepo, gsFs, err := opts.GsCloneOpts.GetRepo(ctx)
	if err != nil {
		return err
	}

	fi, err := gsFs.ReadDir(".")
	if err != nil {
		return fmt.Errorf("failed to read files in git-source repo. Err: %w", err)
	}

	if len(fi) == 0 {
		err = createCronExamplePipeline(&gitSourceCronExampleOptions{
			runtimeName:         opts.RuntimeName,
			gsCloneOpts:         opts.GsCloneOpts,
			gsFs:                gsFs,
		})
		if err != nil {
			return fmt.Errorf("failed to create cron example pipeline. Error: %w", err)
		}

		commitMsg := fmt.Sprintf("Created demo workflow template in %s Directory", opts.GsCloneOpts.Path())

		log.G(ctx).Info("Pushing a demo workflow-template to the new git-source repo")
		if err := apu.PushWithMessage(ctx, gsRepo, commitMsg); err != nil {
			return fmt.Errorf("failed to push demo workflow-template to git-source repo: %w", err)
		}
	} else {
		// TODO: add to the if that before it is the <install repo>, see how to join strings etc
		if strings.Contains(opts.gsCloneOpts.Repo, "_git-source.git/resources") && !opts.wasDefaultGitSourceRepoCreated {
			opts.wasDefaultGitSourceRepoCreated = true
			opts.gsCloneOpts.Repo = opts.gsCloneOpts + "-" + opts.runtimeName
			RunGitSourceCreate(ctx, opts)
		}
	}

	appDef := &runtime.AppDef{
		Name: opts.GsName,
		Type: application.AppTypeDirectory,
		URL:  opts.GsCloneOpts.Repo,
	}
	if err := appDef.CreateApp(ctx, nil, opts.InsCloneOpts, opts.RuntimeName, store.Get().CFGitSourceType); err != nil {
		return fmt.Errorf("failed to create git-source application. Err: %w", err)
	}
	log.G(ctx).Infof("Successfully created the git-source: '%s'", opts.GsName)

	return nil
}

func createCronExamplePipeline(opts *gitSourceCronExampleOptions) error {
	err := createDemoWorkflowTemplate(opts.gsFs, opts.runtimeName)
	if err != nil {
		return fmt.Errorf("failed to create demo workflowTemplate: %w", err)
	}

	eventSourceFilePath := opts.gsFs.Join("resources", store.Get().CronExampleEventSourceFileName)
	sensorFilePath := opts.gsFs.Join("resources",store.Get().CronExampleSensorFileName)

	eventSource := &eventsourcev1alpha1.EventSource{
		TypeMeta: metav1.TypeMeta{
			Kind:       eventsourcereg.Kind,
			APIVersion: eventsourcereg.Group + "/v1alpha1",
		},
		ObjectMeta: metav1.ObjectMeta{
			Name:      store.Get().CronExampleEventSourceName,
			Namespace: opts.runtimeName,
		},
		Spec: eventsourcev1alpha1.EventSourceSpec{
			EventBusName: store.Get().EventBusName,
			Calendar: map[string]eventsourcev1alpha1.CalendarEventSource{
				store.Get().CronExampleEventName: {
					Interval: "5m",
				},
			},
		},
	}

	err = opts.gsCloneOpts.FS.WriteYamls(eventSourceFilePath, eventSource)
	if err != nil {
		return fmt.Errorf("failed to write yaml of eventsource. Error: %w", err)
	}

	trigger, err := createCronExampleTrigger()
	triggers := []sensorsv1alpha1.Trigger{*trigger}
	if err != nil {
		return fmt.Errorf("failed to create cron example trigger. Error: %w", err)
	}

	sensor, err := createCronExampleSensor(triggers, opts.runtimeName)
	if err != nil {
		return fmt.Errorf("failed to create cron example sensor. Error: %w", err)
	}

	err = opts.gsCloneOpts.FS.WriteYamls(sensorFilePath, sensor)
	if err != nil {
		return fmt.Errorf("failed to write yaml of cron example sensor. Error: %w", err)
	}

	return nil
}

func createCronExampleSensor(triggers []sensorsv1alpha1.Trigger, runtimeName string) (*sensorsv1alpha1.Sensor, error) {
	dependencies := []sensorsv1alpha1.EventDependency{
		{
			Name:            store.Get().CronExampleDependencyName,
			EventSourceName: store.Get().CronExampleEventSourceName,
			EventName:       store.Get().CronExampleEventName,
		},
	}

	return &sensorsv1alpha1.Sensor{
		TypeMeta: metav1.TypeMeta{
			Kind:       sensorreg.Kind,
			APIVersion: sensorreg.Group + "/v1alpha1",
		},
		ObjectMeta: metav1.ObjectMeta{
			Name:      "cron",
			Namespace: runtimeName,
		},
		Spec: sensorsv1alpha1.SensorSpec{
			EventBusName: "codefresh-eventbus",
			Template: &sensorsv1alpha1.Template{
				ServiceAccountName: "argo-server",
			},
			Dependencies: dependencies,
			Triggers:     triggers,
		},
	}, nil
}

func createCronExampleTrigger() (*sensorsv1alpha1.Trigger, error) {
	workflow := wfutil.CreateWorkflow(&wfutil.CreateWorkflowOptions{
		GenerateName:          "cron-",
		SpecWfTemplateRefName: store.Get().CronExampleTriggerTemplateName,
		Parameters: []string{
			"message",
		},
	})

	workflowResource := apicommon.NewResource(workflow)

	return &sensorsv1alpha1.Trigger{
		Template: &sensorsv1alpha1.TriggerTemplate{
			Name: store.Get().CronExampleTriggerTemplateName,
			ArgoWorkflow: &sensorsv1alpha1.ArgoWorkflowTrigger{
				GroupVersionResource: metav1.GroupVersionResource{
					Group:    "argoproj.io",
					Version:  "v1alpha1",
					Resource: "workflows",
				},
				Operation: sensorsv1alpha1.Submit,
				Source: &sensorsv1alpha1.ArtifactLocation{
					Resource: &workflowResource,
				},
				Parameters: []sensorsv1alpha1.TriggerParameter{
					{
						Src: &sensorsv1alpha1.TriggerParameterSource{
							DependencyName: store.Get().CronExampleDependencyName,
							DataKey:        "eventTime",
						},
						Dest: "spec.arguments.parameters.0.value",
					},
				},
			},
		},
	}, nil
}

func NewGitSourceListCommand() *cobra.Command {
	cmd := &cobra.Command{
		Use:     "list runtime_name",
		Short:   "List all Codefresh git-sources of a given runtime",
		Example: util.Doc(`<BIN> git-source list my-runtime`),
		PreRun: func(cmd *cobra.Command, args []string) {
			if len(args) < 1 {
				log.G(cmd.Context()).Fatal("must enter runtime name")
			}
		},
		RunE: func(cmd *cobra.Command, args []string) error {
			return RunGitSourceList(cmd.Context(), args[0])
		},
	}
	return cmd
}

func RunGitSourceList(ctx context.Context, runtimeName string) error {
	isRuntimeExists := checkExistingRuntimes(ctx, runtimeName)
	if isRuntimeExists == nil {
		return fmt.Errorf("there is no runtime by the name: %s", runtimeName)
	}

	gitSources, err := cfConfig.NewClient().V2().GitSource().List(ctx, runtimeName)
	if err != nil {
		return fmt.Errorf("failed to get git-sources list. Err: %w", err)
	}

	if len(gitSources) == 0 {
		log.G(ctx).WithField("runtime", runtimeName).Info("no git-sources were found in runtime")
		return nil
	}

	tb := ansiterm.NewTabWriter(os.Stdout, 0, 0, 4, ' ', 0)
	_, err = fmt.Fprintln(tb, "NAME\tREPOURL\tPATH\tHEALTH-STATUS\tSYNC-STATUS")
	if err != nil {
		return fmt.Errorf("failed to print git-source list table headers. Err: %w", err)
	}

	for _, gs := range gitSources {
		name := gs.Metadata.Name
		repoURL := gs.Self.RepoURL
		path := gs.Self.Path
		healthStatus := "N/A"
		syncStatus := gs.Self.Status.SyncStatus.String()

		if gs.Self.Status.HealthStatus != nil {
			healthStatus = gs.Self.Status.HealthStatus.String()
		}

		_, err = fmt.Fprintf(tb, "%s\t%s\t%s\t%s\t%s\n",
			name,
			repoURL,
			path,
			healthStatus,
			syncStatus,
		)

		if err != nil {
			return err
		}
	}

	return tb.Flush()
}

func NewGitSourceDeleteCommand() *cobra.Command {
	var (
		insCloneOpts *git.CloneOptions
	)

	cmd := &cobra.Command{
		Use:   "delete runtime_name git-source_name",
		Short: "delete a git-source from a runtime",
		Example: util.Doc(`
			<BIN> git-source delete runtime_name git-source_name 
		`),
		PreRun: func(cmd *cobra.Command, args []string) {
			ctx := cmd.Context()

			if len(args) < 1 {
				log.G(ctx).Fatal("must enter runtime name")
			}

			if len(args) < 2 {
				log.G(ctx).Fatal("must enter git-source name")
			}

			insCloneOpts.Parse()
		},
		RunE: func(cmd *cobra.Command, args []string) error {
			ctx := cmd.Context()

			return RunGitSourceDelete(ctx, &GitSourceDeleteOptions{
				RuntimeName:  args[0],
				GsName:       args[1],
				Timeout:      aputil.MustParseDuration(cmd.Flag("request-timeout").Value.String()),
				InsCloneOpts: insCloneOpts,
			})
		},
	}

	insCloneOpts = apu.AddCloneFlags(cmd, &apu.CloneFlagsOptions{})

	return cmd
}

func RunGitSourceDelete(ctx context.Context, opts *GitSourceDeleteOptions) error {
	err := apcmd.RunAppDelete(ctx, &apcmd.AppDeleteOptions{
		CloneOpts:   opts.InsCloneOpts,
		ProjectName: opts.RuntimeName,
		AppName:     opts.GsName,
		Global:      false,
	})

	if err != nil {
		return fmt.Errorf("failed to delete the git-source %s. Err: %w", opts.GsName, err)
	}

	log.G(ctx).Debug("Successfully deleted the git-source: %s", opts.GsName)

	return nil
}

func NewGitSourceEditCommand() *cobra.Command {
	var (
		insCloneOpts *git.CloneOptions
		gsCloneOpts  *git.CloneOptions
	)

	cmd := &cobra.Command{
		Use:   "edit runtime_name git-source_name",
		Short: "edit a git-source of a runtime",
		Example: util.Doc(`
			<BIN> git-source edit runtime_name git-source_name --git-src-repo https://github.com/owner/repo-name/my-workflow
		`),
		PreRun: func(cmd *cobra.Command, args []string) {
			ctx := cmd.Context()

			if len(args) < 1 {
				log.G(ctx).Fatal("must enter a runtime name")
			}

			if len(args) < 2 {
				log.G(ctx).Fatal("must enter a git-source name")
			}

			if gsCloneOpts.Repo == "" {
				log.G(ctx).Fatal("must enter a valid value to --git-src-repo. Example: https://github.com/owner/repo-name/path/to/workflow")
			}

			insCloneOpts.Parse()
			gsCloneOpts.Parse()
		},
		RunE: func(cmd *cobra.Command, args []string) error {
			ctx := cmd.Context()

			return RunGitSourceEdit(ctx, &GitSourceEditOptions{
				RuntimeName:  args[0],
				GsName:       args[1],
				InsCloneOpts: insCloneOpts,
				GsCloneOpts:  gsCloneOpts,
			})
		},
	}

	insCloneOpts = apu.AddCloneFlags(cmd, &apu.CloneFlagsOptions{
		CreateIfNotExist: true,
	})

	gsCloneOpts = apu.AddCloneFlags(cmd, &apu.CloneFlagsOptions{
		Prefix:           "git-src",
		Optional:         true,
		CreateIfNotExist: true,
	})

	return cmd
}

func RunGitSourceEdit(ctx context.Context, opts *GitSourceEditOptions) error {
	repo, fs, err := opts.InsCloneOpts.GetRepo(ctx)
	if err != nil {
		return fmt.Errorf("failed to clone the installation repo, attemptint to edit git-source %s. Err: %w", opts.GsName, err)
	}

	c := &application.Config{}
	err = fs.ReadJson(fs.Join(apstore.Default.AppsDir, opts.GsName, opts.RuntimeName, "config.json"), c)
	if err != nil {
		return fmt.Errorf("failed to read the config.json of git-source: %s. Err: %w", opts.GsName, err)
	}

	c.SrcPath = opts.GsCloneOpts.Path()
	c.SrcRepoURL = opts.GsCloneOpts.URL()
	c.SrcTargetRevision = opts.GsCloneOpts.Revision()

	err = fs.WriteJson(fs.Join(apstore.Default.AppsDir, opts.GsName, opts.RuntimeName, "config.json"), c)
	if err != nil {
		return fmt.Errorf("failed to write the updated config.json of git-source: %s. Err: %w", opts.GsName, err)
	}

	log.G(ctx).Info("Pushing updated GitSource to the installation repo")
	if err := apu.PushWithMessage(ctx, repo, fmt.Sprintf("Persisted an updated git-source '%s'", opts.GsName)); err != nil {
		return fmt.Errorf("failed to persist the updated git-source: %s. Err: %w", opts.GsName, err)
	}

	return nil
}

func createDemoWorkflowTemplate(gsFs fs.FS, runtimeName string) error {
	wfTemplate := &wfv1alpha1.WorkflowTemplate{
		TypeMeta: metav1.TypeMeta{
			Kind:       wf.WorkflowTemplateKind,
			APIVersion: wfv1alpha1.SchemeGroupVersion.String(),
		},
		ObjectMeta: metav1.ObjectMeta{
			Name: store.Get().CronExampleTriggerTemplateName,
		},
		Spec: wfv1alpha1.WorkflowTemplateSpec{
			WorkflowSpec: wfv1alpha1.WorkflowSpec{
				Arguments: wfv1alpha1.Arguments{
					Parameters: []wfv1alpha1.Parameter{{Name: "message"}},
				},
				Entrypoint:         "whalesay",
				ServiceAccountName: store.Get().CodefreshSA,
				PodGC: &wfv1alpha1.PodGC{
					Strategy: wfv1alpha1.PodGCOnWorkflowCompletion,
				},
				Templates: []wfv1alpha1.Template{
					{
						Name: "whalesay",
						Inputs: wfv1alpha1.Inputs{
							Parameters: []wfv1alpha1.Parameter{{Name: "message", Value: wfv1alpha1.AnyStringPtr("hello world")}},
							Artifacts:  wfv1alpha1.Artifacts{},
						},
						Container: &v1.Container{
							Image:   "docker/whalesay:latest",
							Command: []string{"cowsay"},
							Args:    []string{"{{inputs.parameters.message}}"},
						},
					},
				},
			},
		},
	}

	return gsFs.WriteYamls(store.Get().CronExampleWfTemplateFileName, wfTemplate)
}<|MERGE_RESOLUTION|>--- conflicted
+++ resolved
@@ -49,20 +49,11 @@
 
 type (
 	GitSourceCreateOptions struct {
-<<<<<<< HEAD
-		insCloneOpts *git.CloneOptions
-		gsCloneOpts  *git.CloneOptions
-		gsName       string
-		runtimeName  string
-		fullGsPath   string
-		wasDefaultGitSourceRepoCreated bool
-=======
 		InsCloneOpts        *git.CloneOptions
 		GsCloneOpts         *git.CloneOptions
 		GsName              string
 		RuntimeName         string
 		FullGsPath          string
->>>>>>> bb0a4be9
 	}
 
 	GitSourceDeleteOptions struct {
@@ -152,20 +143,11 @@
 			ctx := cmd.Context()
 
 			return RunGitSourceCreate(ctx, &GitSourceCreateOptions{
-<<<<<<< HEAD
-				insCloneOpts: insCloneOpts,
-				gsCloneOpts:  gsCloneOpts,
-				gsName:       args[1],
-				runtimeName:  args[0],
-				fullGsPath:   gsCloneOpts.Path(),
-				wasDefaultGitSourceRepoCreated: false,
-=======
 				InsCloneOpts: insCloneOpts,
 				GsCloneOpts:  gsCloneOpts,
 				GsName:       args[1],
 				RuntimeName:  args[0],
 				FullGsPath:   gsCloneOpts.Path(),
->>>>>>> bb0a4be9
 			})
 		},
 	}

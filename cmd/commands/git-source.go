--- conflicted
+++ resolved
@@ -248,7 +248,7 @@
 
 		appDef.IsInternal = util.StringIndexOf(store.Get().CFInternalGitSources, appDef.Name) > -1
 
-		if err := appDef.CreateApp(ctx, nil, opts.InsCloneOpts, opts.RuntimeName, store.Get().CFGitSourceType, opts.Include, ""); err != nil {
+		if err := appDef.CreateApp(ctx, nil, opts.InsCloneOpts, opts.RuntimeName, store.Get().CFGitSourceType, opts.Include, opts.Exclude); err != nil {
 			return fmt.Errorf("failed to create git-source application. Err: %w", err)
 		}
 	} else {
@@ -260,15 +260,10 @@
 		appSpecifier := opts.GsCloneOpts.Repo
 		isInternal := util.StringIndexOf(store.Get().CFInternalGitSources, opts.GsName) > -1
 
-<<<<<<< HEAD
-	if err := appDef.CreateApp(ctx, nil, opts.InsCloneOpts, opts.RuntimeName, store.Get().CFGitSourceType, opts.Include, opts.Exclude); err != nil {
-		return fmt.Errorf("failed to create git-source application. Err: %w", err)
-=======
 		err = appProxy.AppProxyGitSources().Create(ctx, opts.GsName, appSpecifier, opts.RuntimeName, opts.RuntimeName, isInternal)
 		if err != nil {
 			return fmt.Errorf("failed to create git-source: %w", err)
 		}
->>>>>>> c97d1ab4
 	}
 
 	log.G(ctx).Infof("Successfully created git-source: \"%s\"", opts.GsName)
@@ -734,20 +729,6 @@
 	if version.LessThan(versionOfGitSourceByAppProxyRefactor) {
 		log.G(ctx).Infof("runtime \"%s\" is using a depracated git-source api. Versions %s and up use the app-proxy for this command", opts.RuntimeName, minAddClusterSupportedVersion)
 
-<<<<<<< HEAD
-	if opts.Include != "nil" {
-		c.Include = opts.Include
-	}
-
-	if opts.Exclude != "nil" {
-		c.Exclude = opts.Include
-	}
-
-	err = fs.WriteJson(fileName, c)
-	if err != nil {
-		return fmt.Errorf("failed to write the updated %s of git-source: %s. Err: %w", fileName, opts.GsName, err)
-	}
-=======
 		if err != nil {
 			return fmt.Errorf("failed to clone the installation repo, attemptint to edit git-source %s. Err: %w", opts.GsName, err)
 		}
@@ -762,11 +743,18 @@
 		c.Config.SrcRepoURL = opts.GsCloneOpts.URL()
 		c.Config.SrcTargetRevision = opts.GsCloneOpts.Revision()
 
+		if opts.Include != "nil" {
+			c.Include = opts.Include
+		}
+	
+		if opts.Exclude != "nil" {
+			c.Exclude = opts.Include
+		}
+
 		err = fs.WriteJson(fileName, c)
 		if err != nil {
 			return fmt.Errorf("failed to write the updated %s of git-source: %s. Err: %w", fileName, opts.GsName, err)
 		}
->>>>>>> c97d1ab4
 
 		log.G(ctx).Info("Pushing updated GitSource to the installation repo")
 		if err := apu.PushWithMessage(ctx, repo, fmt.Sprintf("Persisted an updated git-source \"%s\"", opts.GsName)); err != nil {

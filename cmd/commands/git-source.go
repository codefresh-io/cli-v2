// Copyright 2022 The Codefresh Authors.
//
// Licensed under the Apache License, Version 2.0 (the "License");
// you may not use this file except in compliance with the License.
// You may obtain a copy of the License at
//
//     http://www.apache.org/licenses/LICENSE-2.0
//
// Unless required by applicable law or agreed to in writing, software
// distributed under the License is distributed on an "AS IS" BASIS,
// WITHOUT WARRANTIES OR CONDITIONS OF ANY KIND, either express or implied.
// See the License for the specific language governing permissions and
// limitations under the License.
package commands

import (
	"context"
	"fmt"
	"os"
	"strings"
	"time"

	"encoding/json"

	apcmd "github.com/argoproj-labs/argocd-autopilot/cmd/commands"
	"github.com/argoproj-labs/argocd-autopilot/pkg/application"
	"github.com/argoproj-labs/argocd-autopilot/pkg/fs"
	"github.com/argoproj-labs/argocd-autopilot/pkg/git"
	apstore "github.com/argoproj-labs/argocd-autopilot/pkg/store"
	aputil "github.com/argoproj-labs/argocd-autopilot/pkg/util"
	apicommon "github.com/argoproj/argo-events/pkg/apis/common"
	eventsourcereg "github.com/argoproj/argo-events/pkg/apis/eventsource"
	eventsourcev1alpha1 "github.com/argoproj/argo-events/pkg/apis/eventsource/v1alpha1"
	sensorreg "github.com/argoproj/argo-events/pkg/apis/sensor"
	sensorsv1alpha1 "github.com/argoproj/argo-events/pkg/apis/sensor/v1alpha1"
	wf "github.com/argoproj/argo-workflows/v3/pkg/apis/workflow"
	wfv1alpha1 "github.com/argoproj/argo-workflows/v3/pkg/apis/workflow/v1alpha1"
	"github.com/codefresh-io/cli-v2/pkg/log"
	"github.com/codefresh-io/cli-v2/pkg/runtime"
	"github.com/codefresh-io/cli-v2/pkg/store"
	"github.com/codefresh-io/cli-v2/pkg/util"
	apu "github.com/codefresh-io/cli-v2/pkg/util/aputil"
	ingressutil "github.com/codefresh-io/cli-v2/pkg/util/ingress"
	wfutil "github.com/codefresh-io/cli-v2/pkg/util/workflow"
	"github.com/juju/ansiterm"
	"github.com/spf13/cobra"
	corev1 "k8s.io/api/core/v1"
	netv1 "k8s.io/api/networking/v1"
	metav1 "k8s.io/apimachinery/pkg/apis/meta/v1"
	"k8s.io/apimachinery/pkg/util/intstr"
)

type (
	GitSourceCreateOptions struct {
		InsCloneOpts        *git.CloneOptions
		GsCloneOpts         *git.CloneOptions
		GsName              string
		RuntimeName         string
		CreateDemoResources bool
		Exclude             string
		Include             string
		HostName            string
		IngressHost         string
		IngressClass        string
	}

	GitSourceDeleteOptions struct {
		RuntimeName  string
		GsName       string
		InsCloneOpts *git.CloneOptions
		Timeout      time.Duration
	}

	GitSourceEditOptions struct {
		RuntimeName  string
		GsName       string
		InsCloneOpts *git.CloneOptions
		GsCloneOpts  *git.CloneOptions
	}

	gitSourceCronExampleOptions struct {
		runtimeName string
		gsCloneOpts *git.CloneOptions
		gsFs        fs.FS
	}

	gitSourceGithubExampleOptions struct {
		runtimeName  string
		gsCloneOpts  *git.CloneOptions
		gsFs         fs.FS
		hostName     string
		ingressHost  string
		ingressClass string
	}

	dirConfig struct {
		application.Config
		Exclude string `json:"exclude"`
		Include string `json:"include"`
	}
)

func NewGitSourceCommand() *cobra.Command {
	cmd := &cobra.Command{
		Use:               "git-source",
		Short:             "Manage git-sources of Codefresh runtimes",
		PersistentPreRunE: cfConfig.RequireAuthentication,
		Args:              cobra.NoArgs, // Workaround for subcommand usage errors. See: https://github.com/spf13/cobra/issues/706
		Run: func(cmd *cobra.Command, args []string) {
			cmd.HelpFunc()(cmd, args)
			exit(1)
		},
	}

	cmd.AddCommand(NewGitSourceCreateCommand())
	cmd.AddCommand(NewGitSourceListCommand())
	cmd.AddCommand(NewGitSourceDeleteCommand())
	cmd.AddCommand(NewGitSourceEditCommand())

	return cmd
}

func NewGitSourceCreateCommand() *cobra.Command {
	var (
		insCloneOpts *git.CloneOptions
		gsCloneOpts  *git.CloneOptions
		createRepo   bool
	)

	cmd := &cobra.Command{
		Use:   "create runtime_name git-source_name",
		Short: "add a new git-source to an existing runtime",
		Example: util.Doc(`
			<BIN> git-source create runtime_name git-source-name --git-src-repo https://github.com/owner/repo-name/my-workflow
		`),
		PreRunE: func(cmd *cobra.Command, args []string) error {
			ctx := cmd.Context()
			store.Get().Silent = true

			if len(args) < 1 {
				log.G(ctx).Fatal("must enter runtime name")
			}

			if len(args) < 2 {
				log.G(ctx).Fatal("must enter git-source name")
			}

			if gsCloneOpts.Repo == "" {
				log.G(ctx).Fatal("must enter a valid value to --git-src-repo. Example: https://github.com/owner/repo-name/path/to/workflow")
			}

			err := ensureRepo(cmd, args[0], insCloneOpts, true)
			if err != nil {
				return err
			}

			isValid, err := IsValidName(args[1])
			if err != nil {
				log.G(ctx).Fatal("failed to check the validity of the git-source name")
			}

			if !isValid {
				log.G(ctx).Fatal("git-source name cannot have any uppercase letters, must start with a character, end with character or number, and be shorter than 63 chars")
			}

			if gsCloneOpts.Auth.Password == "" {
				gsCloneOpts.Auth.Password = insCloneOpts.Auth.Password
			}

			if createRepo {
				gsCloneOpts.CreateIfNotExist = createRepo
			}

			insCloneOpts.Parse()
			gsCloneOpts.Parse()

			return nil
		},
		RunE: func(cmd *cobra.Command, args []string) error {
			ctx := cmd.Context()

			return RunGitSourceCreate(ctx, &GitSourceCreateOptions{
				InsCloneOpts:        insCloneOpts,
				GsCloneOpts:         gsCloneOpts,
				GsName:              args[1],
				RuntimeName:         args[0],
				CreateDemoResources: false,
			})
		},
	}

	cmd.Flags().BoolVar(&createRepo, "create-repo", false, "If true, will create the specified git-source repo in case it doesn't already exist")

	insCloneOpts = apu.AddCloneFlags(cmd, &apu.CloneFlagsOptions{})
	gsCloneOpts = apu.AddCloneFlags(cmd, &apu.CloneFlagsOptions{
		Prefix:   "git-src",
		Optional: true,
	})

	return cmd
}

func RunGitSourceCreate(ctx context.Context, opts *GitSourceCreateOptions) error {
	// upsert git-source repo

	gsRepo, gsFs, err := opts.GsCloneOpts.GetRepo(ctx)
	if err != nil {
		return fmt.Errorf("failed to clone git-source repo: %w", err)
	}

	if opts.CreateDemoResources {
		if err := createDemoResources(ctx, opts, gsRepo, gsFs); err != nil {
			return fmt.Errorf("failed to create git source demo resources: %w", err)
		}
	}

	appDef := &runtime.AppDef{
		Name: opts.GsName,
		Type: application.AppTypeDirectory,
		URL:  opts.GsCloneOpts.Repo,
	}

	if err := appDef.CreateApp(ctx, nil, opts.InsCloneOpts, opts.RuntimeName, store.Get().CFGitSourceType, opts.Include, ""); err != nil {
		return fmt.Errorf("failed to create git-source application. Err: %w", err)
	}
	log.G(ctx).Infof("Successfully created git-source: '%s'", opts.GsName)

	return nil
}

func createDemoResources(ctx context.Context, opts *GitSourceCreateOptions, gsRepo git.Repository, gsFs fs.FS) error {
	fi, err := gsFs.ReadDir(".")
	if err != nil {
		return fmt.Errorf("failed to read files in git-source repo. Err: %w", err)
	}
	if len(fi) == 0 {
		err = createCronExamplePipeline(&gitSourceCronExampleOptions{
			runtimeName: opts.RuntimeName,
			gsCloneOpts: opts.GsCloneOpts,
			gsFs:        gsFs,
		})
		if err != nil {
			return fmt.Errorf("failed to create cron example pipeline. Error: %w", err)
		}

		err = createGithubExamplePipeline(&gitSourceGithubExampleOptions{
			runtimeName:  opts.RuntimeName,
			gsCloneOpts:  opts.GsCloneOpts,
			gsFs:         gsFs,
			hostName:     opts.HostName,
			ingressHost:  opts.IngressHost,
			ingressClass: opts.IngressClass,
		})
		if err != nil {
			return fmt.Errorf("failed to create github example pipeline. Error: %w", err)
		}

		commitMsg := fmt.Sprintf("Created demo pipelines in %s Directory", opts.GsCloneOpts.Path())

		log.G(ctx).Info("Pushing demo pipelines to the new git-source repo")
		if err := apu.PushWithMessage(ctx, gsRepo, commitMsg); err != nil {
			return fmt.Errorf("failed to push demo pipelines to git-source repo: %w", err)
		}
	}

	return nil
}

func createCronExamplePipeline(opts *gitSourceCronExampleOptions) error {
	err := createDemoWorkflowTemplate(opts.gsFs)
	if err != nil {
		return fmt.Errorf("failed to create demo workflowTemplate: %w", err)
	}

	eventSourceFilePath := opts.gsFs.Join(opts.gsCloneOpts.Path(), store.Get().CronExampleEventSourceFileName)
	sensorFilePath := opts.gsFs.Join(opts.gsCloneOpts.Path(), store.Get().CronExampleSensorFileName)

	eventSource := createCronExampleEventSource()
	eventSourceRedundanded, err := cleanUpFieldsCronEventSource(&eventSource)

	if err != nil {
		err = opts.gsCloneOpts.FS.WriteYamls(eventSourceFilePath, eventSource)

	} else {
		err = opts.gsCloneOpts.FS.WriteYamls(eventSourceFilePath, eventSourceRedundanded)
	}

	if err != nil {
		return fmt.Errorf("failed to write yaml of eventsource. Error: %w", err)
	}

	trigger, err := createCronExampleTrigger()
	triggers := []sensorsv1alpha1.Trigger{*trigger}
	if err != nil {
		return fmt.Errorf("failed to create cron example trigger. Error: %w", err)
	}

	sensor, err := createCronExampleSensor(triggers)
	if err != nil {
		return fmt.Errorf("failed to create cron example sensor. Error: %w", err)
	}

	sensorRedundanded, err := cleanUpFieldsCronSensor(&sensor)

	if err != nil {

		err = opts.gsCloneOpts.FS.WriteYamls(sensorFilePath, sensor)

	} else {
		err = opts.gsCloneOpts.FS.WriteYamls(sensorFilePath, sensorRedundanded)
	}

	if err != nil {
		return fmt.Errorf("failed to write yaml of cron example sensor. Error: %w", err)
	}

	return nil
}

func createCronExampleEventSource() *eventsourcev1alpha1.EventSource {
	return &eventsourcev1alpha1.EventSource{
		TypeMeta: metav1.TypeMeta{
			Kind:       eventsourcereg.Kind,
			APIVersion: eventsourcereg.Group + "/v1alpha1",
		},
		ObjectMeta: metav1.ObjectMeta{
			Name: store.Get().CronExampleEventSourceName,
		},
		Spec: eventsourcev1alpha1.EventSourceSpec{
			EventBusName: store.Get().EventBusName,
			Calendar: map[string]eventsourcev1alpha1.CalendarEventSource{
				store.Get().CronExampleEventName: {
					Interval: "30m",
				},
			},
		},
	}
}

func createCronExampleSensor(triggers []sensorsv1alpha1.Trigger) (*sensorsv1alpha1.Sensor, error) {
	dependencies := []sensorsv1alpha1.EventDependency{
		{
			Name:            store.Get().CronExampleDependencyName,
			EventSourceName: store.Get().CronExampleEventSourceName,
			EventName:       store.Get().CronExampleEventName,
		},
	}

	return &sensorsv1alpha1.Sensor{
		TypeMeta: metav1.TypeMeta{
			Kind:       sensorreg.Kind,
			APIVersion: sensorreg.Group + "/v1alpha1",
		},
		ObjectMeta: metav1.ObjectMeta{
			Name: "cron",
		},
		Spec: sensorsv1alpha1.SensorSpec{
			EventBusName: "codefresh-eventbus",
			Template: &sensorsv1alpha1.Template{
				ServiceAccountName: "argo-server",
			},
			Dependencies: dependencies,
			Triggers:     triggers,
		},
	}, nil
}

func createCronExampleTrigger() (*sensorsv1alpha1.Trigger, error) {
	workflow := wfutil.CreateWorkflow(&wfutil.CreateWorkflowOptions{
		GenerateName:          "cron-",
		SpecWfTemplateRefName: store.Get().CronExampleTriggerTemplateName,
		Parameters: []string{
			"message",
		},
	})

	workflowResource := apicommon.NewResource(workflow)

	return &sensorsv1alpha1.Trigger{
		Template: &sensorsv1alpha1.TriggerTemplate{
			Name: store.Get().CronExampleTriggerTemplateName,
			ArgoWorkflow: &sensorsv1alpha1.ArgoWorkflowTrigger{
				GroupVersionResource: metav1.GroupVersionResource{
					Group:    "argoproj.io",
					Version:  "v1alpha1",
					Resource: store.Get().WorkflowResourceName,
				},
				Operation: sensorsv1alpha1.Submit,
				Source: &sensorsv1alpha1.ArtifactLocation{
					Resource: &workflowResource,
				},
				Parameters: []sensorsv1alpha1.TriggerParameter{
					{
						Src: &sensorsv1alpha1.TriggerParameterSource{
							DependencyName: store.Get().CronExampleDependencyName,
							DataKey:        "eventTime",
						},
						Dest: "spec.arguments.parameters.0.value",
					},
				},
			},
		},
	}, nil
}

func NewGitSourceListCommand() *cobra.Command {
	cmd := &cobra.Command{
		Use:     "list runtime_name",
		Short:   "List all Codefresh git-sources of a given runtime",
		Example: util.Doc(`<BIN> git-source list my-runtime`),
		PreRun: func(cmd *cobra.Command, args []string) {
			if len(args) < 1 {
				log.G(cmd.Context()).Fatal("must enter runtime name")
			}
		},
		RunE: func(cmd *cobra.Command, args []string) error {
			ctx := cmd.Context()

			return RunGitSourceList(ctx, args[0])
		},
	}
	return cmd
}

func RunGitSourceList(ctx context.Context, runtimeName string) error {
	isRuntimeExists := checkExistingRuntimes(ctx, runtimeName)
	if isRuntimeExists == nil {
		return fmt.Errorf("there is no runtime by the name: %s", runtimeName)
	}

	gitSources, err := cfConfig.NewClient().V2().GitSource().List(ctx, runtimeName)
	if err != nil {
		return fmt.Errorf("failed to get git-sources list. Err: %w", err)
	}

	if len(gitSources) == 0 {
		log.G(ctx).WithField("runtime", runtimeName).Info("no git-sources were found in runtime")
		return nil
	}

	tb := ansiterm.NewTabWriter(os.Stdout, 0, 0, 4, ' ', 0)
	_, err = fmt.Fprintln(tb, "NAME\tREPOURL\tPATH\tHEALTH-STATUS\tSYNC-STATUS")
	if err != nil {
		return fmt.Errorf("failed to print git-source list table headers. Err: %w", err)
	}

	for _, gs := range gitSources {
		name := gs.Metadata.Name
		repoURL := "N/A"
		path := "N/A"
		healthStatus := "N/A"
		syncStatus := gs.Self.Status.SyncStatus.String()

		if gs.Self.Status.HealthStatus != nil {
			healthStatus = gs.Self.Status.HealthStatus.String()
		}

		if gs.Self.RepoURL != nil {
			repoURL = *gs.Self.RepoURL
		}

		if gs.Self.Path != nil {
			path = *gs.Self.Path
		}

		_, err = fmt.Fprintf(tb, "%s\t%s\t%s\t%s\t%s\n",
			name,
			repoURL,
			path,
			healthStatus,
			syncStatus,
		)

		if err != nil {
			return err
		}
	}

	return tb.Flush()
}

func NewGitSourceDeleteCommand() *cobra.Command {
	var (
		insCloneOpts *git.CloneOptions
	)

	cmd := &cobra.Command{
		Use:   "delete runtime_name git-source_name",
		Short: "delete a git-source from a runtime",
		Example: util.Doc(`
			<BIN> git-source delete runtime_name git-source_name 
		`),
		PreRunE: func(cmd *cobra.Command, args []string) error {
			ctx := cmd.Context()
			store.Get().Silent = true

			if len(args) < 1 {
				log.G(ctx).Fatal("must enter runtime name")
			}

			if len(args) < 2 {
				log.G(ctx).Fatal("must enter git-source name")
			}

			err := ensureRepo(cmd, args[0], insCloneOpts, true)
			if err != nil {
				return err
			}

			insCloneOpts.Parse()
			return nil
		},
		RunE: func(cmd *cobra.Command, args []string) error {
			ctx := cmd.Context()

			return RunGitSourceDelete(ctx, &GitSourceDeleteOptions{
				RuntimeName:  args[0],
				GsName:       args[1],
				Timeout:      aputil.MustParseDuration(cmd.Flag("request-timeout").Value.String()),
				InsCloneOpts: insCloneOpts,
			})
		},
	}

	insCloneOpts = apu.AddCloneFlags(cmd, &apu.CloneFlagsOptions{})

	return cmd
}

func RunGitSourceDelete(ctx context.Context, opts *GitSourceDeleteOptions) error {
	err := apcmd.RunAppDelete(ctx, &apcmd.AppDeleteOptions{
		CloneOpts:   opts.InsCloneOpts,
		ProjectName: opts.RuntimeName,
		AppName:     opts.GsName,
		Global:      false,
	})

	if err != nil {
		return fmt.Errorf("failed to delete the git-source %s. Err: %w", opts.GsName, err)
	}

	log.G(ctx).Infof("Successfully deleted the git-source: %s", opts.GsName)

	return nil
}

func NewGitSourceEditCommand() *cobra.Command {
	var (
		insCloneOpts *git.CloneOptions
		gsCloneOpts  *git.CloneOptions
	)

	cmd := &cobra.Command{
		Use:   "edit runtime_name git-source_name",
		Short: "edit a git-source of a runtime",
		Example: util.Doc(`
			<BIN> git-source edit runtime_name git-source_name --git-src-repo https://github.com/owner/repo-name/my-workflow
		`),
		PreRunE: func(cmd *cobra.Command, args []string) error {
			ctx := cmd.Context()
			store.Get().Silent = true

			if len(args) < 1 {
				log.G(ctx).Fatal("must enter a runtime name")
			}

			if len(args) < 2 {
				log.G(ctx).Fatal("must enter a git-source name")
			}

			if gsCloneOpts.Repo == "" {
				log.G(ctx).Fatal("must enter a valid value to --git-src-repo. Example: https://github.com/owner/repo-name/path/to/workflow")
			}

			err := ensureRepo(cmd, args[0], insCloneOpts, true)
			if err != nil {
				return err
			}

			insCloneOpts.Parse()
			gsCloneOpts.Parse()
			return nil
		},
		RunE: func(cmd *cobra.Command, args []string) error {
			ctx := cmd.Context()

			return RunGitSourceEdit(ctx, &GitSourceEditOptions{
				RuntimeName:  args[0],
				GsName:       args[1],
				InsCloneOpts: insCloneOpts,
				GsCloneOpts:  gsCloneOpts,
			})
		},
	}

	insCloneOpts = apu.AddCloneFlags(cmd, &apu.CloneFlagsOptions{
		CreateIfNotExist: true,
	})

	gsCloneOpts = apu.AddCloneFlags(cmd, &apu.CloneFlagsOptions{
		Prefix:           "git-src",
		Optional:         true,
		CreateIfNotExist: true,
	})

	return cmd
}

func RunGitSourceEdit(ctx context.Context, opts *GitSourceEditOptions) error {
	repo, fs, err := opts.InsCloneOpts.GetRepo(ctx)
	if err != nil {
		return fmt.Errorf("failed to clone the installation repo, attemptint to edit git-source %s. Err: %w", opts.GsName, err)
	}
	c := &dirConfig{}
	fileName := fs.Join(apstore.Default.AppsDir, opts.GsName, opts.RuntimeName, "config_dir.json")
	err = fs.ReadJson(fileName, c)
	if err != nil {
		return fmt.Errorf("failed to read the %s of git-source: %s. Err: %w", fileName, opts.GsName, err)
	}

	c.SrcPath = opts.GsCloneOpts.Path()
	c.SrcRepoURL = opts.GsCloneOpts.URL()
	c.SrcTargetRevision = opts.GsCloneOpts.Revision()

	err = fs.WriteJson(fileName, c)
	if err != nil {
		return fmt.Errorf("failed to write the updated %s of git-source: %s. Err: %w", fileName, opts.GsName, err)
	}

	log.G(ctx).Info("Pushing updated GitSource to the installation repo")
	if err := apu.PushWithMessage(ctx, repo, fmt.Sprintf("Persisted an updated git-source '%s'", opts.GsName)); err != nil {
		return fmt.Errorf("failed to persist the updated git-source: %s. Err: %w", opts.GsName, err)
	}

	return nil
}

func createDemoWorkflowTemplate(gsFs fs.FS) error {
	wfTemplate := &wfv1alpha1.WorkflowTemplate{
		TypeMeta: metav1.TypeMeta{
			Kind:       wf.WorkflowTemplateKind,
			APIVersion: wfv1alpha1.SchemeGroupVersion.String(),
		},
		ObjectMeta: metav1.ObjectMeta{
			Name: store.Get().CronExampleTriggerTemplateName,
		},
		Spec: wfv1alpha1.WorkflowTemplateSpec{
			WorkflowSpec: wfv1alpha1.WorkflowSpec{
				Arguments: wfv1alpha1.Arguments{
					Parameters: []wfv1alpha1.Parameter{{Name: "message"}},
				},
				Entrypoint:         "whalesay",
				ServiceAccountName: store.Get().CodefreshSA,
				PodGC: &wfv1alpha1.PodGC{
					Strategy: wfv1alpha1.PodGCOnWorkflowCompletion,
				},
				Templates: []wfv1alpha1.Template{
					{
						Name: "whalesay",
						Inputs: wfv1alpha1.Inputs{
							Parameters: []wfv1alpha1.Parameter{{Name: "message", Value: wfv1alpha1.AnyStringPtr("hello world")}},
							Artifacts:  wfv1alpha1.Artifacts{},
						},
						Container: &corev1.Container{
							Image:   "docker/whalesay:latest",
							Command: []string{"cowsay"},
							Args:    []string{"{{inputs.parameters.message}}"},
						},
					},
				},
			},
		},
	}

	var err error

	wfRedundanded, err := cleanUpFieldsWorkflowTemplate(wfTemplate)

	if err != nil {
		err = gsFs.WriteYamls(store.Get().CronExampleWfTemplateFileName, wfTemplate)
	} else {
		err = gsFs.WriteYamls(store.Get().CronExampleWfTemplateFileName, wfRedundanded)
	}

	if err != nil {
		return err
	}
	return err
}

func createGithubExamplePipeline(opts *gitSourceGithubExampleOptions) error {
<<<<<<< HEAD
	var err error
	if !store.Get().SkipIngress {
		// Create an ingress that will manage external access to the github eventsource service
		ingress := createGithubExampleIngress(opts.ingressClass, opts.ingressHost, opts.hostName)
		ingressFilePath := opts.gsFs.Join(opts.gsCloneOpts.Path(), store.Get().GithubExampleIngressFileName)
		err = opts.gsCloneOpts.FS.WriteYamls(ingressFilePath, ingress)
		if err != nil {
			return fmt.Errorf("failed to write yaml of github example ingress. Error: %w", err)
		}
=======
	// Create an ingress that will manage external access to the github eventsource service
	var err error
	ingress := createGithubExampleIngress(opts.ingressClass)
	ingressFilePath := opts.gsFs.Join(opts.gsCloneOpts.Path(), store.Get().GithubExampleIngressFileName)

	ingressRedundanded, err := cleanUpFieldsIngressGithub(&ingress)

	if err != nil {
		err = opts.gsCloneOpts.FS.WriteYamls(ingressFilePath, ingress)

	} else {
		err = opts.gsCloneOpts.FS.WriteYamls(ingressFilePath, ingressRedundanded)
	}

	if err != nil {
		return fmt.Errorf("failed to write yaml of github example ingress. Error: %w", err)
>>>>>>> 8f1186c3
	}

	// Create a github eventsource that will listen to push events in the git source repo
	gsRepoURL := opts.gsCloneOpts.URL()
	eventSource := createGithubExampleEventSource(gsRepoURL, opts.ingressHost)
	eventSourceFilePath := opts.gsFs.Join(opts.gsCloneOpts.Path(), store.Get().GithubExampleEventSourceFileName)

	eventSourceRedundanded, err := cleanUpFieldsGithubEventSource(&eventSource)

	if err != nil {
		err = opts.gsCloneOpts.FS.WriteYamls(eventSourceFilePath, eventSource)

	} else {
		err = opts.gsCloneOpts.FS.WriteYamls(eventSourceFilePath, eventSourceRedundanded)
	}

	if err != nil {
		return fmt.Errorf("failed to write yaml of secret. Error: %w", err)
	}

	// Create a sensor that will listen to the events published by the github eventsource, and trigger workflows
	sensor := createGithubExampleSensor()
	sensorFilePath := opts.gsFs.Join(opts.gsCloneOpts.Path(), store.Get().GithubExampleSensorFileName)

	sensorRedunded, err := cleanUpFieldsGithubSensor(&sensor)

	if err != nil {
		err = opts.gsCloneOpts.FS.WriteYamls(sensorFilePath, sensor)
	} else {
		err = opts.gsCloneOpts.FS.WriteYamls(sensorFilePath, sensorRedunded)
	}

	if err != nil {
		return fmt.Errorf("failed to write yaml of github example sensor. Error: %w", err)
	}
	return nil
}

func createGithubExampleIngress(ingressClass string, ingressHost string, hostName string) *netv1.Ingress {
	return ingressutil.CreateIngress(&ingressutil.CreateIngressOptions{
		Name:             store.Get().CodefreshDeliveryPipelines,
		IngressClassName: ingressClass,
		Host:             hostName,
		Paths: []ingressutil.IngressPath{
			{
				Path:        store.Get().GithubExampleEventSourceEndpointPath,
				PathType:    netv1.PathTypeImplementationSpecific,
				ServiceName: store.Get().GithubExampleEventSourceObjectName + "-eventsource-svc",
				ServicePort: store.Get().GithubExampleEventSourceServicePort,
			},
		}})
}

func getRepoOwnerAndNameFromRepoURL(repoURL string) (owner string, name string) {
	_, repoRef, _, _, _, _, _ := aputil.ParseGitUrl(repoURL)
	splitRepoRef := strings.Split(repoRef, "/")
	owner = splitRepoRef[0]
	name = splitRepoRef[1]
	return owner, name
}

func createGithubExampleEventSource(repoURL string, ingressHost string) *eventsourcev1alpha1.EventSource {
	repoOwner, repoName := getRepoOwnerAndNameFromRepoURL(repoURL)

	return &eventsourcev1alpha1.EventSource{
		TypeMeta: metav1.TypeMeta{
			Kind:       eventsourcereg.Kind,
			APIVersion: eventsourcereg.Group + "/v1alpha1",
		},
		ObjectMeta: metav1.ObjectMeta{
			Name: store.Get().GithubExampleEventSourceObjectName,
		},
		Spec: eventsourcev1alpha1.EventSourceSpec{
			EventBusName: store.Get().EventBusName,
			Service: &eventsourcev1alpha1.Service{
				Ports: []corev1.ServicePort{
					{
						Port:       store.Get().GithubExampleEventSourceServicePort,
						TargetPort: intstr.IntOrString{StrVal: store.Get().GithubExampleEventSourceTargetPort},
					},
				},
			},
			Github: map[string]eventsourcev1alpha1.GithubEventSource{
				store.Get().GithubExampleEventName: {
					Webhook: &eventsourcev1alpha1.WebhookContext{
						Endpoint: store.Get().GithubExampleEventSourceEndpointPath,
						URL:      strings.Trim(ingressHost, "/"),
						Port:     store.Get().GithubExampleEventSourceTargetPort,
						Method:   "POST",
					},
					Repositories: []eventsourcev1alpha1.OwnedRepositories{
						{
							Owner: repoOwner,
							Names: []string{
								repoName,
							},
						},
					},
					Events: []string{
						"push",
					},
					APIToken: &corev1.SecretKeySelector{
						Key: store.Get().GithubAccessTokenSecretKey,
						LocalObjectReference: corev1.LocalObjectReference{
							Name: store.Get().GithubAccessTokenSecretObjectName,
						},
					},
					ContentType: "json",
					Active:      true,
					Insecure:    true,
				},
			},
		},
	}
}

func createGithubExampleTrigger() sensorsv1alpha1.Trigger {
	workflow := wfutil.CreateWorkflow(&wfutil.CreateWorkflowOptions{
		GenerateName:          "github-",
		SpecWfTemplateRefName: store.Get().GithubExampleTriggerTemplateName,
		Parameters: []string{
			"message",
		},
	})

	workflowResource := apicommon.NewResource(workflow)

	return sensorsv1alpha1.Trigger{
		Template: &sensorsv1alpha1.TriggerTemplate{
			Name: store.Get().CronExampleTriggerTemplateName,
			ArgoWorkflow: &sensorsv1alpha1.ArgoWorkflowTrigger{
				GroupVersionResource: metav1.GroupVersionResource{
					Group:    "argoproj.io",
					Version:  "v1alpha1",
					Resource: store.Get().WorkflowResourceName,
				},
				Operation: sensorsv1alpha1.Submit,
				Source: &sensorsv1alpha1.ArtifactLocation{
					Resource: &workflowResource,
				},
				Parameters: []sensorsv1alpha1.TriggerParameter{
					{
						Src: &sensorsv1alpha1.TriggerParameterSource{
							DependencyName: store.Get().GithubExampleDependencyName,
							DataKey:        "body.ref",
						},
						Dest: "spec.arguments.parameters.0.value",
					},
				},
			},
		},
		RetryStrategy: &apicommon.Backoff{Steps: 3},
	}
}

func createGithubExampleSensor() *sensorsv1alpha1.Sensor {
	triggers := []sensorsv1alpha1.Trigger{
		createGithubExampleTrigger(),
	}
	dependencies := []sensorsv1alpha1.EventDependency{
		{
			Name:            store.Get().GithubExampleDependencyName,
			EventSourceName: store.Get().GithubExampleEventSourceObjectName,
			EventName:       store.Get().GithubExampleEventName,
		},
	}

	return &sensorsv1alpha1.Sensor{
		TypeMeta: metav1.TypeMeta{
			Kind:       sensorreg.Kind,
			APIVersion: sensorreg.Group + "/v1alpha1",
		},
		ObjectMeta: metav1.ObjectMeta{
			Name: store.Get().GithubExampleSensorObjectName,
		},
		Spec: sensorsv1alpha1.SensorSpec{
			EventBusName: store.Get().EventBusName,
			Template: &sensorsv1alpha1.Template{
				ServiceAccountName: store.Get().WorkflowTriggerServiceAccount,
			},
			Dependencies: dependencies,
			Triggers:     triggers,
		},
	}
}

func cleanUpFieldsIngressGithub(ingress **netv1.Ingress) (map[string]interface{}, error) {

	crd, err := unMarshalCustomObject(ingress)
	if err != nil {
		return nil, err
	}
	deleteRedundandedGeneralFields(crd)

	return crd, nil

}

func cleanUpFieldsCronEventSource(eventSource **eventsourcev1alpha1.EventSource) (map[string]interface{}, error) {

	crd, err := unMarshalCustomObject(eventSource)
	if err != nil {
		return nil, err
	}
	_, schedule := nestedMapLookup(crd, "spec", "calendar", "example-with-interval", "schedule")

	if schedule != nil {
		delete(schedule, "schedule")
	}

	deleteRedundandedGeneralFields(crd)

	return crd, nil

}

func cleanUpFieldsWorkflowTemplate(eventSource *wfv1alpha1.WorkflowTemplate) (map[string]interface{}, error) {
	crd, err := unMarshalCustomObject(eventSource)
	if err != nil {
		return nil, err
	}

	deleteRedundandedGeneralFields(crd)

	return crd, nil

}

func cleanUpFieldsCronSensor(sensor **sensorsv1alpha1.Sensor) (map[string]interface{}, error) {
	crd, err := unMarshalCustomObject(sensor)
	if err != nil {
		return nil, err
	}

	_, triggers := nestedMapLookup(crd, "spec", "triggers")
	if triggers != nil {
		for _, value := range triggers["triggers"].([]interface{}) {
			if rec, ok := value.(map[string]interface{}); ok {

				_, resource := nestedMapLookup(rec, "template", "argoWorkflow", "source", "resource", "status")
				if resource != nil {
					delete(resource, "status")
				}
				_, metadata := nestedMapLookup(rec, "template", "argoWorkflow", "source", "resource", "metadata", "creationTimestamp")
				if metadata != nil {
					delete(metadata, "creationTimestamp")
				}
			}
		}

	}

	deleteRedundandedGeneralFields(crd)

	return crd, nil

}

func cleanUpFieldsGithubEventSource(eventSource **eventsourcev1alpha1.EventSource) (map[string]interface{}, error) {
	crd, err := unMarshalCustomObject(eventSource)
	if err != nil {
		return nil, err
	}

	_, targetPort := nestedMapLookup(crd, "spec", "service", "ports")
	if targetPort != nil {
		for _, value := range targetPort["ports"].([]interface{}) {
			if rec, ok := value.(map[string]interface{}); ok {
				_, targetPort := nestedMapLookup(rec, "targetPort")
				if targetPort != nil {
					delete(targetPort, "targetPort")
				}
			}
		}
	}

	_, githup := nestedMapLookup(crd, "spec", "github", "push", "id")
	if githup != nil {
		delete(githup, "id")
		delete(githup, "owner")
		delete(githup, "repository")
	}

	deleteRedundandedGeneralFields(crd)

	return crd, nil

}

func cleanUpFieldsGithubSensor(sensor **sensorsv1alpha1.Sensor) (map[string]interface{}, error) {
	crd, err := unMarshalCustomObject(sensor)
	if err != nil {
		return nil, err
	}

	//Delete redunded fields from sensor
	_, triggers := nestedMapLookup(crd, "spec", "triggers")
	if triggers != nil {
		for _, value := range triggers["triggers"].([]interface{}) {
			if rec, ok := value.(map[string]interface{}); ok {

				_, resource := nestedMapLookup(rec, "template", "argoWorkflow", "source", "resource", "status")
				if resource != nil {
					delete(resource, "status")
				}
				_, metadata := nestedMapLookup(rec, "template", "argoWorkflow", "source", "resource", "metadata", "creationTimestamp")
				if metadata != nil {
					delete(metadata, "creationTimestamp")
				}
			}
		}

	}

	deleteRedundandedGeneralFields(crd)

	return crd, nil

}

func nestedMapLookup(m map[string]interface{}, ks ...string) (rval interface{}, mm map[string]interface{}) {
	var ok bool

	if len(ks) == 0 {
		return nil, nil
	}
	if rval, ok = m[ks[0]]; !ok {
		return nil, nil
	} else if len(ks) == 1 {
		return rval, m
	} else if m, ok = rval.(map[string]interface{}); !ok {
		return nil, nil
	} else {
		return nestedMapLookup(m, ks[1:]...)
	}
}

func deleteRedundandedGeneralFields(crd map[string]interface{}) {
	delete(crd, "status")
	metadata := crd["metadata"].(map[string]interface{})
	delete(metadata, "creationTimestamp")

}

func unMarshalCustomObject(obj interface{}) (map[string]interface{}, error) {

	crd := make(map[string]interface{})

	data, err := json.Marshal(obj)
	if err != nil {
		return nil, err
	}

	err = json.Unmarshal(data, &crd)
	if err != nil {
		return nil, err
	}
	return crd, nil
}<|MERGE_RESOLUTION|>--- conflicted
+++ resolved
@@ -689,34 +689,23 @@
 }
 
 func createGithubExamplePipeline(opts *gitSourceGithubExampleOptions) error {
-<<<<<<< HEAD
-	var err error
-	if !store.Get().SkipIngress {
-		// Create an ingress that will manage external access to the github eventsource service
-		ingress := createGithubExampleIngress(opts.ingressClass, opts.ingressHost, opts.hostName)
-		ingressFilePath := opts.gsFs.Join(opts.gsCloneOpts.Path(), store.Get().GithubExampleIngressFileName)
-		err = opts.gsCloneOpts.FS.WriteYamls(ingressFilePath, ingress)
-		if err != nil {
-			return fmt.Errorf("failed to write yaml of github example ingress. Error: %w", err)
-		}
-=======
-	// Create an ingress that will manage external access to the github eventsource service
-	var err error
-	ingress := createGithubExampleIngress(opts.ingressClass)
-	ingressFilePath := opts.gsFs.Join(opts.gsCloneOpts.Path(), store.Get().GithubExampleIngressFileName)
-
-	ingressRedundanded, err := cleanUpFieldsIngressGithub(&ingress)
-
-	if err != nil {
-		err = opts.gsCloneOpts.FS.WriteYamls(ingressFilePath, ingress)
-
-	} else {
-		err = opts.gsCloneOpts.FS.WriteYamls(ingressFilePath, ingressRedundanded)
-	}
-
-	if err != nil {
-		return fmt.Errorf("failed to write yaml of github example ingress. Error: %w", err)
->>>>>>> 8f1186c3
+  if !store.Get().SkipIngress {
+	  // Create an ingress that will manage external access to the github eventsource service
+	  ingress := createGithubExampleIngress(opts.ingressClass)
+	  ingressFilePath := opts.gsFs.Join(opts.gsCloneOpts.Path(), store.Get().GithubExampleIngressFileName)
+
+	  ingressRedundanded, err := cleanUpFieldsIngressGithub(&ingress)
+
+	  if err != nil {
+		  err = opts.gsCloneOpts.FS.WriteYamls(ingressFilePath, ingress)
+
+	  } else {
+		  err = opts.gsCloneOpts.FS.WriteYamls(ingressFilePath, ingressRedundanded)
+	  }
+
+	  if err != nil {
+		  return fmt.Errorf("failed to write yaml of github example ingress. Error: %w", err)
+    }
 	}
 
 	// Create a github eventsource that will listen to push events in the git source repo

// Copyright 2021 The Codefresh Authors.
//
// Licensed under the Apache License, Version 2.0 (the "License");
// you may not use this file except in compliance with the License.
// You may obtain a copy of the License at
//
//     http://www.apache.org/licenses/LICENSE-2.0
//
// Unless required by applicable law or agreed to in writing, software
// distributed under the License is distributed on an "AS IS" BASIS,
// WITHOUT WARRANTIES OR CONDITIONS OF ANY KIND, either express or implied.
// See the License for the specific language governing permissions and
// limitations under the License.

package commands

import (
	"context"
	"fmt"
	"os"
	"strings"
	"time"

	"github.com/codefresh-io/cli-v2/pkg/log"
	"github.com/codefresh-io/cli-v2/pkg/runtime"
	"github.com/codefresh-io/cli-v2/pkg/store"
	"github.com/codefresh-io/cli-v2/pkg/util"
	apu "github.com/codefresh-io/cli-v2/pkg/util/aputil"
	ingressutil "github.com/codefresh-io/cli-v2/pkg/util/ingress"
	wfutil "github.com/codefresh-io/cli-v2/pkg/util/workflow"

	apcmd "github.com/argoproj-labs/argocd-autopilot/cmd/commands"
	"github.com/argoproj-labs/argocd-autopilot/pkg/application"
	"github.com/argoproj-labs/argocd-autopilot/pkg/fs"
	"github.com/argoproj-labs/argocd-autopilot/pkg/git"
	apstore "github.com/argoproj-labs/argocd-autopilot/pkg/store"
	aputil "github.com/argoproj-labs/argocd-autopilot/pkg/util"
	apicommon "github.com/argoproj/argo-events/pkg/apis/common"
	eventsourcereg "github.com/argoproj/argo-events/pkg/apis/eventsource"
	eventsourcev1alpha1 "github.com/argoproj/argo-events/pkg/apis/eventsource/v1alpha1"
	sensorreg "github.com/argoproj/argo-events/pkg/apis/sensor"
	sensorsv1alpha1 "github.com/argoproj/argo-events/pkg/apis/sensor/v1alpha1"
	wf "github.com/argoproj/argo-workflows/v3/pkg/apis/workflow"
	wfv1alpha1 "github.com/argoproj/argo-workflows/v3/pkg/apis/workflow/v1alpha1"
	"github.com/juju/ansiterm"
	"github.com/spf13/cobra"
	corev1 "k8s.io/api/core/v1"
	netv1 "k8s.io/api/networking/v1"
	metav1 "k8s.io/apimachinery/pkg/apis/meta/v1"
	"k8s.io/apimachinery/pkg/util/intstr"
)

type (
	GitSourceCreateOptions struct {
<<<<<<< HEAD
		insCloneOpts *git.CloneOptions
		gsCloneOpts  *git.CloneOptions
		gsName       string
		runtimeName  string
		fullGsPath   string
		createDemoWorkflowTemplate bool
=======
		InsCloneOpts *git.CloneOptions
		GsCloneOpts  *git.CloneOptions
		GsName       string
		RuntimeName  string
		FullGsPath   string
>>>>>>> 84049a5e
	}

	GitSourceDeleteOptions struct {
		RuntimeName  string
		GsName       string
		InsCloneOpts *git.CloneOptions
		Timeout      time.Duration
	}

	GitSourceEditOptions struct {
		RuntimeName  string
		GsName       string
		InsCloneOpts *git.CloneOptions
		GsCloneOpts  *git.CloneOptions
	}

	gitSourceCronExampleOptions struct {
		runtimeName string
		gsCloneOpts *git.CloneOptions
		gsFs        fs.FS
	}

	gitSourceGithubExampleOptions struct {
		runtimeName string
		gsCloneOpts *git.CloneOptions
		gsFs        fs.FS
	}
)

func NewGitSourceCommand() *cobra.Command {
	cmd := &cobra.Command{
		Use:               "git-source",
		Short:             "Manage git-sources of Codefresh runtimes",
		PersistentPreRunE: cfConfig.RequireAuthentication,
		Run: func(cmd *cobra.Command, args []string) {
			cmd.HelpFunc()(cmd, args)
			exit(1)
		},
	}

	cmd.AddCommand(NewGitSourceCreateCommand())
	cmd.AddCommand(NewGitSourceListCommand())
	cmd.AddCommand(NewGitSourceDeleteCommand())
	cmd.AddCommand(NewGitSourceEditCommand())

	return cmd
}

func NewGitSourceCreateCommand() *cobra.Command {
	var (
		insCloneOpts *git.CloneOptions
		gsCloneOpts  *git.CloneOptions
	)

	cmd := &cobra.Command{
		Use:   "create runtime_name git-source_name",
		Short: "add a new git-source to an existing runtime",
		Example: util.Doc(`
			<BIN> git-source create runtime_name git-source-name --git-src-repo https://github.com/owner/repo-name/my-workflow
		`),
		PreRun: func(cmd *cobra.Command, args []string) {
			ctx := cmd.Context()

			if len(args) < 1 {
				log.G(ctx).Fatal("must enter runtime name")
			}

			if len(args) < 2 {
				log.G(ctx).Fatal("must enter git-source name")
			}

			if gsCloneOpts.Repo == "" {
				log.G(ctx).Fatal("must enter a valid value to --git-src-repo. Example: https://github.com/owner/repo-name/path/to/workflow")
			}

			isValid, err := IsValid(args[1])
			if err != nil {
				log.G(ctx).Fatal("failed to check the validity of the git-source name")
			}

			if !isValid {
				log.G(ctx).Fatal("git-source name cannot have any uppercase letters, must start with a character, end with character or number, and be shorter than 63 chars")
			}

			if gsCloneOpts.Auth.Password == "" {
				gsCloneOpts.Auth.Password = insCloneOpts.Auth.Password
			}

			insCloneOpts.Parse()
			gsCloneOpts.Parse()
		},
		RunE: func(cmd *cobra.Command, args []string) error {
			ctx := cmd.Context()

			return RunGitSourceCreate(ctx, &GitSourceCreateOptions{
<<<<<<< HEAD
				insCloneOpts: insCloneOpts,
				gsCloneOpts:  gsCloneOpts,
				gsName:       args[1],
				runtimeName:  args[0],
				fullGsPath:   gsCloneOpts.Path(),
				createDemoWorkflowTemplate: false,
=======
				InsCloneOpts: insCloneOpts,
				GsCloneOpts:  gsCloneOpts,
				GsName:       args[1],
				RuntimeName:  args[0],
				FullGsPath:   gsCloneOpts.Path(),
>>>>>>> 84049a5e
			})
		},
	}

	insCloneOpts = apu.AddCloneFlags(cmd, &apu.CloneFlagsOptions{
		CreateIfNotExist: true,
	})
	gsCloneOpts = apu.AddCloneFlags(cmd, &apu.CloneFlagsOptions{
		Prefix:           "git-src",
		Optional:         true,
		CreateIfNotExist: true,
	})

	return cmd
}

func RunGitSourceCreate(ctx context.Context, opts *GitSourceCreateOptions) error {
<<<<<<< HEAD
	if opts.createDemoWorkflowTemplate {

	gsRepo, gsFs, err := opts.gsCloneOpts.GetRepo(ctx)
=======
	gsRepo, gsFs, err := opts.GsCloneOpts.GetRepo(ctx)
>>>>>>> 84049a5e
	if err != nil {
		return err
	}

	fi, err := gsFs.ReadDir(".")
	if err != nil {
		return fmt.Errorf("failed to read files in git-source repo. Err: %w", err)
	}

	if len(fi) == 0 {
		err = createCronExamplePipeline(&gitSourceCronExampleOptions{
			runtimeName: opts.RuntimeName,
			gsCloneOpts: opts.GsCloneOpts,
			gsFs:        gsFs,
		})
		if err != nil {
			return fmt.Errorf("failed to create cron example pipeline. Error: %w", err)
		}

		err = createGithubExamplePipeline(&gitSourceGithubExampleOptions{
			runtimeName: opts.RuntimeName,
			gsCloneOpts: opts.GsCloneOpts,
			gsFs:        gsFs,
		})
		if err != nil {
			return fmt.Errorf("failed to create github example pipeline. Error: %w", err)
		}

		commitMsg := fmt.Sprintf("Created demo pipelines in %s Directory", opts.GsCloneOpts.Path())

		log.G(ctx).Info("Pushing demo pipelines to the new git-source repo")
		if err := apu.PushWithMessage(ctx, gsRepo, commitMsg); err != nil {
			return fmt.Errorf("failed to push demo pipelines to git-source repo: %w", err)
		}
	}
}

	appDef := &runtime.AppDef{
		Name: opts.GsName,
		Type: application.AppTypeDirectory,
		URL:  opts.GsCloneOpts.Repo,
	}

	if err := appDef.CreateApp(ctx, nil, opts.InsCloneOpts, opts.RuntimeName, store.Get().CFGitSourceType); err != nil {
		return fmt.Errorf("failed to create git-source application. Err: %w", err)
	}
	log.G(ctx).Infof("Successfully created the git-source: '%s'", opts.GsName)

	return nil
}

func createCronExamplePipeline(opts *gitSourceCronExampleOptions) error {
	err := createDemoWorkflowTemplate(opts.gsFs, opts.runtimeName)
	if err != nil {
		return fmt.Errorf("failed to create demo workflowTemplate: %w", err)
	}

	eventSourceFilePath := opts.gsFs.Join(opts.gsCloneOpts.Path(), store.Get().CronExampleEventSourceFileName)
	sensorFilePath := opts.gsFs.Join(opts.gsCloneOpts.Path(), store.Get().CronExampleSensorFileName)

	eventSource := createCronExampleEventSource()
	err = opts.gsCloneOpts.FS.WriteYamls(eventSourceFilePath, eventSource)
	if err != nil {
		return fmt.Errorf("failed to write yaml of eventsource. Error: %w", err)
	}

	trigger, err := createCronExampleTrigger()
	triggers := []sensorsv1alpha1.Trigger{*trigger}
	if err != nil {
		return fmt.Errorf("failed to create cron example trigger. Error: %w", err)
	}

	sensor, err := createCronExampleSensor(triggers, opts.runtimeName)
	if err != nil {
		return fmt.Errorf("failed to create cron example sensor. Error: %w", err)
	}

	err = opts.gsCloneOpts.FS.WriteYamls(sensorFilePath, sensor)
	if err != nil {
		return fmt.Errorf("failed to write yaml of cron example sensor. Error: %w", err)
	}

	return nil
}

func createCronExampleEventSource() *eventsourcev1alpha1.EventSource {
	return &eventsourcev1alpha1.EventSource{
		TypeMeta: metav1.TypeMeta{
			Kind:       eventsourcereg.Kind,
			APIVersion: eventsourcereg.Group + "/v1alpha1",
		},
		ObjectMeta: metav1.ObjectMeta{
			Name: store.Get().CronExampleEventSourceName,
		},
		Spec: eventsourcev1alpha1.EventSourceSpec{
			EventBusName: store.Get().EventBusName,
			Calendar: map[string]eventsourcev1alpha1.CalendarEventSource{
				store.Get().CronExampleEventName: {
					Interval: "5m",
				},
			},
		},
	}
}

func createCronExampleSensor(triggers []sensorsv1alpha1.Trigger, runtimeName string) (*sensorsv1alpha1.Sensor, error) {
	dependencies := []sensorsv1alpha1.EventDependency{
		{
			Name:            store.Get().CronExampleDependencyName,
			EventSourceName: store.Get().CronExampleEventSourceName,
			EventName:       store.Get().CronExampleEventName,
		},
	}

	return &sensorsv1alpha1.Sensor{
		TypeMeta: metav1.TypeMeta{
			Kind:       sensorreg.Kind,
			APIVersion: sensorreg.Group + "/v1alpha1",
		},
		ObjectMeta: metav1.ObjectMeta{
			Name: "cron",
		},
		Spec: sensorsv1alpha1.SensorSpec{
			EventBusName: "codefresh-eventbus",
			Template: &sensorsv1alpha1.Template{
				ServiceAccountName: "argo-server",
			},
			Dependencies: dependencies,
			Triggers:     triggers,
		},
	}, nil
}

func createCronExampleTrigger() (*sensorsv1alpha1.Trigger, error) {
	workflow := wfutil.CreateWorkflow(&wfutil.CreateWorkflowOptions{
		GenerateName:          "cron-",
		SpecWfTemplateRefName: store.Get().CronExampleTriggerTemplateName,
		Parameters: []string{
			"message",
		},
	})

	workflowResource := apicommon.NewResource(workflow)

	return &sensorsv1alpha1.Trigger{
		Template: &sensorsv1alpha1.TriggerTemplate{
			Name: store.Get().CronExampleTriggerTemplateName,
			ArgoWorkflow: &sensorsv1alpha1.ArgoWorkflowTrigger{
				GroupVersionResource: metav1.GroupVersionResource{
					Group:    "argoproj.io",
					Version:  "v1alpha1",
					Resource: "workflows",
				},
				Operation: sensorsv1alpha1.Submit,
				Source: &sensorsv1alpha1.ArtifactLocation{
					Resource: &workflowResource,
				},
				Parameters: []sensorsv1alpha1.TriggerParameter{
					{
						Src: &sensorsv1alpha1.TriggerParameterSource{
							DependencyName: store.Get().CronExampleDependencyName,
							DataKey:        "eventTime",
						},
						Dest: "spec.arguments.parameters.0.value",
					},
				},
			},
		},
	}, nil
}

func NewGitSourceListCommand() *cobra.Command {
	cmd := &cobra.Command{
		Use:     "list runtime_name",
		Short:   "List all Codefresh git-sources of a given runtime",
		Example: util.Doc(`<BIN> git-source list my-runtime`),
		PreRun: func(cmd *cobra.Command, args []string) {
			if len(args) < 1 {
				log.G(cmd.Context()).Fatal("must enter runtime name")
			}
		},
		RunE: func(cmd *cobra.Command, args []string) error {
			return RunGitSourceList(cmd.Context(), args[0])
		},
	}
	return cmd
}

func RunGitSourceList(ctx context.Context, runtimeName string) error {
	isRuntimeExists := checkExistingRuntimes(ctx, runtimeName)
	if isRuntimeExists == nil {
		return fmt.Errorf("there is no runtime by the name: %s", runtimeName)
	}

	gitSources, err := cfConfig.NewClient().V2().GitSource().List(ctx, runtimeName)
	if err != nil {
		return fmt.Errorf("failed to get git-sources list. Err: %w", err)
	}

	if len(gitSources) == 0 {
		log.G(ctx).WithField("runtime", runtimeName).Info("no git-sources were found in runtime")
		return nil
	}

	tb := ansiterm.NewTabWriter(os.Stdout, 0, 0, 4, ' ', 0)
	_, err = fmt.Fprintln(tb, "NAME\tREPOURL\tPATH\tHEALTH-STATUS\tSYNC-STATUS")
	if err != nil {
		return fmt.Errorf("failed to print git-source list table headers. Err: %w", err)
	}

	for _, gs := range gitSources {
		name := gs.Metadata.Name
		repoURL := gs.Self.RepoURL
		path := gs.Self.Path
		healthStatus := "N/A"
		syncStatus := gs.Self.Status.SyncStatus.String()

		if gs.Self.Status.HealthStatus != nil {
			healthStatus = gs.Self.Status.HealthStatus.String()
		}

		_, err = fmt.Fprintf(tb, "%s\t%s\t%s\t%s\t%s\n",
			name,
			repoURL,
			path,
			healthStatus,
			syncStatus,
		)

		if err != nil {
			return err
		}
	}

	return tb.Flush()
}

func NewGitSourceDeleteCommand() *cobra.Command {
	var (
		insCloneOpts *git.CloneOptions
	)

	cmd := &cobra.Command{
		Use:   "delete runtime_name git-source_name",
		Short: "delete a git-source from a runtime",
		Example: util.Doc(`
			<BIN> git-source delete runtime_name git-source_name 
		`),
		PreRun: func(cmd *cobra.Command, args []string) {
			ctx := cmd.Context()

			if len(args) < 1 {
				log.G(ctx).Fatal("must enter runtime name")
			}

			if len(args) < 2 {
				log.G(ctx).Fatal("must enter git-source name")
			}

			insCloneOpts.Parse()
		},
		RunE: func(cmd *cobra.Command, args []string) error {
			ctx := cmd.Context()

			return RunGitSourceDelete(ctx, &GitSourceDeleteOptions{
				RuntimeName:  args[0],
				GsName:       args[1],
				Timeout:      aputil.MustParseDuration(cmd.Flag("request-timeout").Value.String()),
				InsCloneOpts: insCloneOpts,
			})
		},
	}

	insCloneOpts = apu.AddCloneFlags(cmd, &apu.CloneFlagsOptions{})

	return cmd
}


func RunGitSourceDelete(ctx context.Context, opts *GitSourceDeleteOptions) error {
	err := apcmd.RunAppDelete(ctx, &apcmd.AppDeleteOptions{
		CloneOpts:   opts.InsCloneOpts,
		ProjectName: opts.RuntimeName,
		AppName:     opts.GsName,
		Global:      false,
	})

	if err != nil {
		return fmt.Errorf("failed to delete the git-source %s. Err: %w", opts.GsName, err)
	}

	log.G(ctx).Debug("Successfully deleted the git-source: %s", opts.GsName)

	return nil
}

func NewGitSourceEditCommand() *cobra.Command {
	var (
		insCloneOpts *git.CloneOptions
		gsCloneOpts  *git.CloneOptions
	)

	cmd := &cobra.Command{
		Use:   "edit runtime_name git-source_name",
		Short: "edit a git-source of a runtime",
		Example: util.Doc(`
			<BIN> git-source edit runtime_name git-source_name --git-src-repo https://github.com/owner/repo-name/my-workflow
		`),
		PreRun: func(cmd *cobra.Command, args []string) {
			ctx := cmd.Context()

			if len(args) < 1 {
				log.G(ctx).Fatal("must enter a runtime name")
			}

			if len(args) < 2 {
				log.G(ctx).Fatal("must enter a git-source name")
			}

			if gsCloneOpts.Repo == "" {
				log.G(ctx).Fatal("must enter a valid value to --git-src-repo. Example: https://github.com/owner/repo-name/path/to/workflow")
			}

			insCloneOpts.Parse()
			gsCloneOpts.Parse()
		},
		RunE: func(cmd *cobra.Command, args []string) error {
			ctx := cmd.Context()

			return RunGitSourceEdit(ctx, &GitSourceEditOptions{
				RuntimeName:  args[0],
				GsName:       args[1],
				InsCloneOpts: insCloneOpts,
				GsCloneOpts:  gsCloneOpts,
			})
		},
	}

	insCloneOpts = apu.AddCloneFlags(cmd, &apu.CloneFlagsOptions{
		CreateIfNotExist: true,
	})

	gsCloneOpts = apu.AddCloneFlags(cmd, &apu.CloneFlagsOptions{
		Prefix:           "git-src",
		Optional:         true,
		CreateIfNotExist: true,
	})

	return cmd
}

func RunGitSourceEdit(ctx context.Context, opts *GitSourceEditOptions) error {
	repo, fs, err := opts.InsCloneOpts.GetRepo(ctx)
	if err != nil {
		return fmt.Errorf("failed to clone the installation repo, attemptint to edit git-source %s. Err: %w", opts.GsName, err)
	}

	c := &application.Config{}
	err = fs.ReadJson(fs.Join(apstore.Default.AppsDir, opts.GsName, opts.RuntimeName, "config.json"), c)
	if err != nil {
		return fmt.Errorf("failed to read the config.json of git-source: %s. Err: %w", opts.GsName, err)
	}

	c.SrcPath = opts.GsCloneOpts.Path()
	c.SrcRepoURL = opts.GsCloneOpts.URL()
	c.SrcTargetRevision = opts.GsCloneOpts.Revision()

	err = fs.WriteJson(fs.Join(apstore.Default.AppsDir, opts.GsName, opts.RuntimeName, "config.json"), c)
	if err != nil {
		return fmt.Errorf("failed to write the updated config.json of git-source: %s. Err: %w", opts.GsName, err)
	}

	log.G(ctx).Info("Pushing updated GitSource to the installation repo")
	if err := apu.PushWithMessage(ctx, repo, fmt.Sprintf("Persisted an updated git-source '%s'", opts.GsName)); err != nil {
		return fmt.Errorf("failed to persist the updated git-source: %s. Err: %w", opts.GsName, err)
	}

	return nil
}

func createDemoWorkflowTemplate(gsFs fs.FS, runtimeName string) error {
	wfTemplate := &wfv1alpha1.WorkflowTemplate{
		TypeMeta: metav1.TypeMeta{
			Kind:       wf.WorkflowTemplateKind,
			APIVersion: wfv1alpha1.SchemeGroupVersion.String(),
		},
		ObjectMeta: metav1.ObjectMeta{
			Name: store.Get().CronExampleTriggerTemplateName,
		},
		Spec: wfv1alpha1.WorkflowTemplateSpec{
			WorkflowSpec: wfv1alpha1.WorkflowSpec{
				Arguments: wfv1alpha1.Arguments{
					Parameters: []wfv1alpha1.Parameter{{Name: "message"}},
				},
				Entrypoint:         "whalesay",
				ServiceAccountName: store.Get().CodefreshSA,
				PodGC: &wfv1alpha1.PodGC{
					Strategy: wfv1alpha1.PodGCOnWorkflowCompletion,
				},
				Templates: []wfv1alpha1.Template{
					{
						Name: "whalesay",
						Inputs: wfv1alpha1.Inputs{
							Parameters: []wfv1alpha1.Parameter{{Name: "message", Value: wfv1alpha1.AnyStringPtr("hello world")}},
							Artifacts:  wfv1alpha1.Artifacts{},
						},
						Container: &corev1.Container{
							Image:   "docker/whalesay:latest",
							Command: []string{"cowsay"},
							Args:    []string{"{{inputs.parameters.message}}"},
						},
					},
				},
			},
		},
	}

	return gsFs.WriteYamls(store.Get().CronExampleWfTemplateFileName, wfTemplate)
}

func createGithubExamplePipeline(opts *gitSourceGithubExampleOptions) error {
	// Create an ingress that will manage external access to the github eventsource service
	ingress := createGithubExampleIngress()
	ingressFilePath := opts.gsFs.Join(opts.gsCloneOpts.Path(), store.Get().GithubExampleIngressFileName)
	err := opts.gsCloneOpts.FS.WriteYamls(ingressFilePath, ingress)
	if err != nil {
		return fmt.Errorf("failed to write yaml of github example ingress. Error: %w", err)
	}

	// Create a github eventsource that will listen to push events in the git source repo
	gsRepoURL := opts.gsCloneOpts.URL()
	eventSource := createGithubExampleEventSource(gsRepoURL)
	eventSourceFilePath := opts.gsFs.Join(opts.gsCloneOpts.Path(), store.Get().GithubExampleEventSourceFileName)
	err = opts.gsCloneOpts.FS.WriteYamls(eventSourceFilePath, eventSource)
	if err != nil {
		return fmt.Errorf("failed to write yaml of secret. Error: %w", err)
	}

	// Create a sensor that will listen to the events published by the github eventsource, and trigger workflows
	sensor := createGithubExampleSensor()
	sensorFilePath := opts.gsFs.Join(opts.gsCloneOpts.Path(), store.Get().GithubExampleSensorFileName)
	err = opts.gsCloneOpts.FS.WriteYamls(sensorFilePath, sensor)
	if err != nil {
		return fmt.Errorf("failed to write yaml of github example sensor. Error: %w", err)
	}

	return nil
}

func createGithubExampleIngress() *netv1.Ingress {
	return ingressutil.CreateIngress(&ingressutil.CreateIngressOptions{
		Name: store.Get().GithubExampleIngressObjectName,
		Paths: []ingressutil.IngressPath{
			{
				Path:        store.Get().GithubExampleEventSourceEndpointPath,
				PathType:    netv1.PathTypeImplementationSpecific,
				ServiceName: store.Get().GithubExampleEventSourceObjectName + "-eventsource-svc",
				ServicePort: store.Get().GithubExampleEventSourceServicePort,
			},
		},
	})
}

func getRepoOwnerAndNameFromRepoURL(repoURL string) (owner string, name string) {
	_, repoRef, _, _, _, _, _ := aputil.ParseGitUrl(repoURL)
	splitRepoRef := strings.Split(repoRef, "/")
	owner = splitRepoRef[0]
	name = splitRepoRef[1]
	return owner, name
}

func createGithubExampleEventSource(repoURL string) *eventsourcev1alpha1.EventSource {
	repoOwner, repoName := getRepoOwnerAndNameFromRepoURL(repoURL)

	return &eventsourcev1alpha1.EventSource{
		TypeMeta: metav1.TypeMeta{
			Kind:       eventsourcereg.Kind,
			APIVersion: eventsourcereg.Group + "/v1alpha1",
		},
		ObjectMeta: metav1.ObjectMeta{
			Name: store.Get().GithubExampleEventSourceObjectName,
		},
		Spec: eventsourcev1alpha1.EventSourceSpec{
			EventBusName: store.Get().EventBusName,
			Service: &eventsourcev1alpha1.Service{
				Ports: []corev1.ServicePort{
					{
						Port:       store.Get().GithubExampleEventSourceServicePort,
						TargetPort: intstr.IntOrString{StrVal: store.Get().GithubExampleEventSourceTargetPort},
					},
				},
			},
			Github: map[string]eventsourcev1alpha1.GithubEventSource{
				store.Get().GithubExampleEventName: {
					Webhook: &eventsourcev1alpha1.WebhookContext{
						Endpoint: store.Get().GithubExampleEventSourceEndpointPath,
						URL:      "http://replace-with-real-public-url",
						Port:     store.Get().GithubExampleEventSourceTargetPort,
						Method:   "POST",
					},
					Repositories: []eventsourcev1alpha1.OwnedRepositories{
						{
							Owner: repoOwner,
							Names: []string{
								repoName,
							},
						},
					},
					Events: []string{
						"push",
					},
					APIToken: &corev1.SecretKeySelector{
						Key: store.Get().GithubAccessTokenSecretKey,
						LocalObjectReference: corev1.LocalObjectReference{
							Name: store.Get().GithubAccessTokenSecretObjectName,
						},
					},
					ContentType: "json",
					Active:      true,
					Insecure:    true,
				},
			},
		},
	}
}

func createGithubExampleTrigger() sensorsv1alpha1.Trigger {
	workflow := wfutil.CreateWorkflow(&wfutil.CreateWorkflowOptions{
		GenerateName:          "github-",
		SpecWfTemplateRefName: store.Get().GithubExampleTriggerTemplateName,
		Parameters: []string{
			"message",
		},
	})

	workflowResource := apicommon.NewResource(workflow)

	return sensorsv1alpha1.Trigger{
		Template: &sensorsv1alpha1.TriggerTemplate{
			Name: store.Get().CronExampleTriggerTemplateName,
			ArgoWorkflow: &sensorsv1alpha1.ArgoWorkflowTrigger{
				GroupVersionResource: metav1.GroupVersionResource{
					Group:    "argoproj.io",
					Version:  "v1alpha1",
					Resource: "workflows",
				},
				Operation: sensorsv1alpha1.Submit,
				Source: &sensorsv1alpha1.ArtifactLocation{
					Resource: &workflowResource,
				},
				Parameters: []sensorsv1alpha1.TriggerParameter{
					{
						Src: &sensorsv1alpha1.TriggerParameterSource{
							DependencyName: store.Get().GithubExampleDependencyName,
							DataKey:        "body.hook_id",
						},
						Dest: "spec.arguments.parameters.0.value",
					},
				},
			},
		},
		RetryStrategy: &apicommon.Backoff{Steps: 3},
	}
}

func createGithubExampleSensor() *sensorsv1alpha1.Sensor {
	triggers := []sensorsv1alpha1.Trigger{
		createGithubExampleTrigger(),
	}
	dependencies := []sensorsv1alpha1.EventDependency{
		{
			Name:            store.Get().GithubExampleDependencyName,
			EventSourceName: store.Get().GithubExampleEventSourceObjectName,
			EventName:       store.Get().GithubExampleEventName,
		},
	}

	return &sensorsv1alpha1.Sensor{
		TypeMeta: metav1.TypeMeta{
			Kind:       sensorreg.Kind,
			APIVersion: sensorreg.Group + "/v1alpha1",
		},
		ObjectMeta: metav1.ObjectMeta{
			Name: store.Get().GithubExampleSensorObjectName,
		},
		Spec: sensorsv1alpha1.SensorSpec{
			EventBusName: store.Get().EventBusName,
			Template: &sensorsv1alpha1.Template{
				ServiceAccountName: store.Get().WorkflowTriggerServiceAccount,
			},
			Dependencies: dependencies,
			Triggers:     triggers,
		},
	}
}<|MERGE_RESOLUTION|>--- conflicted
+++ resolved
@@ -52,20 +52,13 @@
 
 type (
 	GitSourceCreateOptions struct {
-<<<<<<< HEAD
-		insCloneOpts *git.CloneOptions
-		gsCloneOpts  *git.CloneOptions
-		gsName       string
-		runtimeName  string
-		fullGsPath   string
-		createDemoWorkflowTemplate bool
-=======
 		InsCloneOpts *git.CloneOptions
 		GsCloneOpts  *git.CloneOptions
 		GsName       string
 		RuntimeName  string
 		FullGsPath   string
->>>>>>> 84049a5e
+    CreateDemoWorkflowTemplate bool
+
 	}
 
 	GitSourceDeleteOptions struct {
@@ -161,20 +154,12 @@
 			ctx := cmd.Context()
 
 			return RunGitSourceCreate(ctx, &GitSourceCreateOptions{
-<<<<<<< HEAD
-				insCloneOpts: insCloneOpts,
-				gsCloneOpts:  gsCloneOpts,
-				gsName:       args[1],
-				runtimeName:  args[0],
-				fullGsPath:   gsCloneOpts.Path(),
-				createDemoWorkflowTemplate: false,
-=======
 				InsCloneOpts: insCloneOpts,
 				GsCloneOpts:  gsCloneOpts,
 				GsName:       args[1],
 				RuntimeName:  args[0],
 				FullGsPath:   gsCloneOpts.Path(),
->>>>>>> 84049a5e
+        CreateDemoWorkflowTemplate: false
 			})
 		},
 	}
@@ -192,13 +177,9 @@
 }
 
 func RunGitSourceCreate(ctx context.Context, opts *GitSourceCreateOptions) error {
-<<<<<<< HEAD
 	if opts.createDemoWorkflowTemplate {
 
 	gsRepo, gsFs, err := opts.gsCloneOpts.GetRepo(ctx)
-=======
-	gsRepo, gsFs, err := opts.GsCloneOpts.GetRepo(ctx)
->>>>>>> 84049a5e
 	if err != nil {
 		return err
 	}

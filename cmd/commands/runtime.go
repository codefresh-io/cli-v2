--- conflicted
+++ resolved
@@ -74,9 +74,6 @@
 }
 
 func RunRuntimeCreate(ctx context.Context, opts *RuntimeCreateOptions) error {
-<<<<<<< HEAD
-	err := apcmd.RunRepoBootstrap(ctx, &apcmd.RepoBootstrapOptions{})
-=======
 	cOpts, err := apcmd.RunRepoCreate(ctx, opts.rcOpts)
 	if err != nil {
 		return err
@@ -121,7 +118,6 @@
 	if err != nil {
 		return err
 	}
->>>>>>> 258a6ab5
 	// autopilot repo create --owner --name -> cloneUrl
 	// 					 repo bootstrap --repo --app
 	//           project create codefresh

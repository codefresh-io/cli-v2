--- conflicted
+++ resolved
@@ -126,20 +126,11 @@
 	}
 
 	RuntimeUpgradeOptions struct {
-<<<<<<< HEAD
-		RuntimeName               string
-		Version                   *semver.Version
-		CloneOpts                 *git.CloneOptions
-		CommonConfig              *runtime.CommonConfig
-		SuggestedSharedConfigRepo string
-		DisableTelemetry          bool
-=======
 		RuntimeName      string
 		Version          *semver.Version
 		CloneOpts        *git.CloneOptions
 		CommonConfig     *runtime.CommonConfig
 		DisableTelemetry bool
->>>>>>> e9a60fd6
 	}
 
 	gvr struct {
@@ -1643,18 +1634,6 @@
 		}
 	}()
 
-<<<<<<< HEAD
-	if !opts.Managed {
-		err = apcmd.RunRepoUninstall(ctx, &apcmd.RepoUninstallOptions{
-			Namespace:    opts.RuntimeName,
-			Timeout:      opts.Timeout,
-			CloneOptions: opts.CloneOpts,
-			KubeFactory:  opts.KubeFactory,
-			Force:        opts.Force,
-			FastExit:     opts.FastExit,
-		})
-	}
-=======
 	err = apcmd.RunRepoUninstall(ctx, &apcmd.RepoUninstallOptions{
 		Namespace:       opts.RuntimeName,
 		Timeout:         opts.Timeout,
@@ -1664,7 +1643,6 @@
 		FastExit:        opts.FastExit,
 		KubeContextName: opts.kubeContext,
 	})
->>>>>>> e9a60fd6
 	cancel() // to tell the progress to stop displaying even if it's not finished
 	if opts.Force {
 		err = nil

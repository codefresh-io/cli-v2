--- conflicted
+++ resolved
@@ -1701,16 +1701,8 @@
 
 func ensureGitIntegrationOpts(opts *RuntimeInstallOptions) error {
 	var err error
-<<<<<<< HEAD
 
 	opts.GitIntegrationOpts.Provider = inferProviderFromInsProvider(opts.InsCloneOpts.Provider)
-=======
-	if opts.InsCloneOpts.Provider == "" {
-		if opts.GitIntegrationCreationOpts.Provider, err = inferProviderFromCloneURL(opts.InsCloneOpts.URL()); err != nil {
-			return err
-		}
-	}
->>>>>>> 40e4c9ed
 
 	if opts.GitIntegrationCreationOpts.APIURL == "" {
 		if opts.GitIntegrationCreationOpts.APIURL, err = inferAPIURLForGitProvider(opts.GitIntegrationCreationOpts.Provider); err != nil {

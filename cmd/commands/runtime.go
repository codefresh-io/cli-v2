--- conflicted
+++ resolved
@@ -626,10 +626,7 @@
 		RuntimeName:         opts.RuntimeName,
 		CreateDemoResources: opts.InstallDemoResources,
 		IngressHost:         opts.IngressHost,
-<<<<<<< HEAD
-=======
 		IngressClass:        opts.IngressClass,
->>>>>>> cebb85dd
 	})
 	handleCliStep(reporter.InstallStepCreateGitsource, gitSrcMessage, err, true)
 	if err != nil {
@@ -871,11 +868,7 @@
 	for triesLeft := maxRetries; triesLeft > 0; triesLeft, _ = triesLeft-1, <-ticker.C {
 		runtime, err := cfConfig.NewClient().V2().Runtime().Get(ctx, runtimeName)
 		if err != nil {
-<<<<<<< HEAD
-			log.G(ctx).Warnf("retrying the call to graphql API. Error: %w", err) // TODO: fix formatting
-=======
 			log.G(ctx).Warnf("retrying the call to graphql API. Error: %s", err.Error())
->>>>>>> cebb85dd
 		} else if runtime.InstallationStatus == model.InstallationStatusCompleted {
 			return nil
 		}

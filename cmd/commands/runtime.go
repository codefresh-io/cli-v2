--- conflicted
+++ resolved
@@ -216,15 +216,11 @@
 			err := runtimeInstallCommandPreRunHandler(cmd, &installationOpts)
 			handleCliStep(reporter.InstallPhasePreCheckFinish, "Finished pre installation checks", err, false)
 			if err != nil {
-<<<<<<< HEAD
-				return util.DecorateErrorWithDocsLink(fmt.Errorf("pre installation error: %w", err), store.Get().RequirementsLink)
-=======
 				if errors.Is(err, promptui.ErrInterrupt) {
 					return fmt.Errorf("installation canceled by user")
 				}
 
 				return util.DecorateErrorWithDocsLink(fmt.Errorf("Pre installation error: %w", err), store.Get().RequirementsLink)
->>>>>>> 3d113e63
 			}
 
 			finalParameters = map[string]string{
@@ -499,10 +495,6 @@
 		if !isValidClass {
 			return fmt.Errorf("ingress class '%s' is not supported", opts.IngressClass)
 		}
-<<<<<<< HEAD
-=======
-		return fmt.Errorf("ingress class \"%s\" is not supported. only the ingress class of type nginx is supported.", opts.IngressClass)
->>>>>>> 3d113e63
 	}
 
 	if len(ingressClassNames) == 0 {
@@ -695,25 +687,10 @@
 		handleCliStep(reporter.InstallStepCreateDefaultGitIntegration, "-skipped-", err, true)
 		handleCliStep(reporter.InstallStepRegisterToDefaultGitIntegration, "-skipped-", err, true)
 
-<<<<<<< HEAD
-	installationSuccessMsg := fmt.Sprintf("Runtime '%s' installed successfully", opts.RuntimeName)
-	skipIngressInfoMsg := fmt.Sprintf(
-		`To complete the installation: 
-1. Configure your cluster's routing service with path to '/%s' and '%s'
-2. Create and register Git integration using the commands:
-cf integration git add default --runtime %s --api-url %s
-cf integration git register default --runtime %s --token <AUTHENTICATION_TOKEN>`,
-		store.Get().AppProxyIngressPath,
-		store.Get().GithubExampleEventSourceEndpointPath,
-		opts.RuntimeName,
-		opts.GitIntegrationCreationOpts.APIURL,
-		opts.RuntimeName)
-=======
 		skipIngressInfoMsg := util.Doc(fmt.Sprintf(`
 To complete the installation: 
 1. Configure your cluster's routing service with path to '/%s' and \"%s\"
 2. Create and register Git integration using the commands:
->>>>>>> 3d113e63
 
 <BIN> integration git add default --runtime %s --api-url %s
 
@@ -953,11 +930,7 @@
 func installComponents(ctx context.Context, opts *RuntimeInstallOptions, rt *runtime.Runtime) error {
 	var err error
 
-<<<<<<< HEAD
 	if !store.Get().SkipIngress {
-=======
-	if opts.IngressHost != "" && !store.Get().SkipIngress {
->>>>>>> 3d113e63
 		if err = createWorkflowsIngress(ctx, opts, rt); err != nil {
 			return fmt.Errorf("failed to patch Argo-Workflows ingress: %w", err)
 		}
@@ -1643,14 +1616,10 @@
 			err := runtimeUpgradeCommandPreRunHandler(cmd, args, &opts)
 			handleCliStep(reporter.UpgradePhasePreCheckFinish, "Finished pre run checks", err, false)
 			if err != nil {
-<<<<<<< HEAD
-				return fmt.Errorf("pre installation error: %w", err)
-=======
 				if errors.Is(err, promptui.ErrInterrupt) {
 					return fmt.Errorf("upgrade canceled by user")
 				}
 				return fmt.Errorf("Pre run error: %w", err)
->>>>>>> 3d113e63
 			}
 
 			finalParameters = map[string]string{

--- conflicted
+++ resolved
@@ -52,6 +52,7 @@
 	"github.com/spf13/cobra"
 	appsv1 "k8s.io/api/apps/v1"
 	v1 "k8s.io/api/core/v1"
+	netv1 "k8s.io/api/networking/v1"
 	rbacv1 "k8s.io/api/rbac/v1"
 	kerrors "k8s.io/apimachinery/pkg/api/errors"
 	metav1 "k8s.io/apimachinery/pkg/apis/meta/v1"
@@ -256,18 +257,13 @@
 
 	componentNames := getComponents(rt, opts)
 
-<<<<<<< HEAD
-	token, err := createRuntimeOnPlatform(ctx, opts.RuntimeName, server, runtimeVersion, opts.IngressHost, componentNames)
-=======
 	token, err := createRuntimeOnPlatform(ctx, &model.RuntimeInstallationArgs{
-		RuntimeName: opts.RuntimeName,
-		Cluster: server,
+		RuntimeName:    opts.RuntimeName,
+		Cluster:        server,
 		RuntimeVersion: runtimeVersion,
-		IngressHost: &opts.IngressHost,
+		IngressHost:    &opts.IngressHost,
 		ComponentNames: componentNames,
 	})
-
->>>>>>> 5de06c16
 	if err != nil {
 		return fmt.Errorf("failed to create a new runtime: %w", err)
 	}
@@ -750,11 +746,17 @@
 
 	overlaysDir := fs.Join(apstore.Default.AppsDir, "workflows", apstore.Default.OverlaysDir, rt.Name)
 	ingress := ingressutil.CreateIngress(&ingressutil.CreateIngressOptions{
-		Name:        rt.Name + store.Get().IngressName,
-		Namespace:   rt.Namespace,
+		Name:      rt.Name + store.Get().IngressName,
+		Namespace: rt.Namespace,
+		Annotations: map[string]string{
+			"kubernetes.io/ingress.class":                  "nginx",
+			"nginx.ingress.kubernetes.io/rewrite-target":   "/$2",
+			"nginx.ingress.kubernetes.io/backend-protocol": "https",
+		},
 		Paths: []ingressutil.IngressPath{
 			{
 				Path:        fmt.Sprintf("/%s(/|$)(.*)", store.Get().IngressPath),
+				PathType:    netv1.PathTypePrefix,
 				ServiceName: store.Get().ArgoWFServiceName,
 				ServicePort: store.Get().ArgoWFServicePort,
 			},
@@ -1115,7 +1117,7 @@
 			Kind:       "Secret",
 		},
 		ObjectMeta: metav1.ObjectMeta{
-			Name: store.Get().GithubAccessTokenSecretObjectName,
+			Name:      store.Get().GithubAccessTokenSecretObjectName,
 			Namespace: namespace,
 		},
 		Data: map[string][]byte{

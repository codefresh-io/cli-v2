// Copyright 2022 The Codefresh Authors.
//
// Licensed under the Apache License, Version 2.0 (the "License");
// you may not use this file except in compliance with the License.
// You may obtain a copy of the License at
//
//     http://www.apache.org/licenses/LICENSE-2.0
//
// Unless required by applicable law or agreed to in writing, software
// distributed under the License is distributed on an "AS IS" BASIS,
// WITHOUT WARRANTIES OR CONDITIONS OF ANY KIND, either express or implied.
// See the License for the specific language governing permissions and
// limitations under the License.

package commands

import (
	"context"
	"crypto/rand"
	"encoding/hex"
	"errors"
	"fmt"
	"io"
	"net"
	"net/url"
	"os"
	"path/filepath"
	"strconv"
	"strings"
	"sync"
	"time"

	"github.com/codefresh-io/cli-v2/pkg/log"
	"github.com/codefresh-io/cli-v2/pkg/reporter"
	"github.com/codefresh-io/cli-v2/pkg/runtime"
	"github.com/codefresh-io/cli-v2/pkg/store"
	"github.com/codefresh-io/cli-v2/pkg/util"
	apu "github.com/codefresh-io/cli-v2/pkg/util/aputil"
	cdutil "github.com/codefresh-io/cli-v2/pkg/util/cd"
	eventsutil "github.com/codefresh-io/cli-v2/pkg/util/events"
	ingressutil "github.com/codefresh-io/cli-v2/pkg/util/ingress"
	kubeutil "github.com/codefresh-io/cli-v2/pkg/util/kube"
	kustutil "github.com/codefresh-io/cli-v2/pkg/util/kust"
	oc "github.com/codefresh-io/cli-v2/pkg/util/openshift"

	"github.com/Masterminds/semver/v3"
	apcmd "github.com/argoproj-labs/argocd-autopilot/cmd/commands"
	"github.com/argoproj-labs/argocd-autopilot/pkg/application"
	"github.com/argoproj-labs/argocd-autopilot/pkg/fs"
	"github.com/argoproj-labs/argocd-autopilot/pkg/git"
	"github.com/argoproj-labs/argocd-autopilot/pkg/kube"
	apstore "github.com/argoproj-labs/argocd-autopilot/pkg/store"
	aputil "github.com/argoproj-labs/argocd-autopilot/pkg/util"
	appset "github.com/argoproj/applicationset/api/v1alpha1"
	argocdv1alpha1 "github.com/argoproj/argo-cd/v2/pkg/apis/application/v1alpha1"
	argocdv1alpha1cs "github.com/argoproj/argo-cd/v2/pkg/client/clientset/versioned"
	aev1alpha1 "github.com/argoproj/argo-events/pkg/apis/eventsource/v1alpha1"
	"github.com/codefresh-io/go-sdk/pkg/codefresh"
	"github.com/codefresh-io/go-sdk/pkg/codefresh/model"
	apmodel "github.com/codefresh-io/go-sdk/pkg/codefresh/model/app-proxy"
	"github.com/ghodss/yaml"
	"github.com/go-git/go-billy/v5/memfs"
	billyUtils "github.com/go-git/go-billy/v5/util"
	"github.com/juju/ansiterm"
	"github.com/manifoldco/promptui"
	"github.com/rkrmr33/checklist"
	"github.com/spf13/cobra"
	"golang.org/x/text/cases"
	"golang.org/x/text/language"
	appsv1 "k8s.io/api/apps/v1"
	v1 "k8s.io/api/core/v1"
	netv1 "k8s.io/api/networking/v1"
	rbacv1 "k8s.io/api/rbac/v1"
	kerrors "k8s.io/apimachinery/pkg/api/errors"
	metav1 "k8s.io/apimachinery/pkg/apis/meta/v1"
	kusttypes "sigs.k8s.io/kustomize/api/types"
	kustid "sigs.k8s.io/kustomize/kyaml/resid"
)

type (
	RuntimeInstallOptions struct {
		RuntimeName                    string
		RuntimeToken                   string
		RuntimeStoreIV                 string
		HostName                       string
		IngressHost                    string
		IngressClass                   string
		IngressController              ingressutil.IngressController
		Insecure                       bool
		InstallDemoResources           bool
		SkipClusterChecks              bool
		DisableRollback                bool
		DisableTelemetry               bool
		FromRepo                       bool
		CreateIsc                      bool
		Version                        *semver.Version
		GsCloneOpts                    *git.CloneOptions
		InsCloneOpts                   *git.CloneOptions
		SharedConfigCloneOpts          *git.CloneOptions
		GitIntegrationCreationOpts     *apmodel.AddGitIntegrationArgs
		GitIntegrationRegistrationOpts *apmodel.RegisterToGitIntegrationArgs
		KubeFactory                    kube.Factory
		CommonConfig                   *runtime.CommonConfig
		NamespaceLabels                map[string]string
		versionStr                     string
		kubeContext                    string
		kubeconfig                     string
	}

	RuntimeUninstallOptions struct {
		RuntimeName      string
		Timeout          time.Duration
		CloneOpts        *git.CloneOptions
		KubeFactory      kube.Factory
		SkipChecks       bool
		Force            bool
		FastExit         bool
		DisableTelemetry bool
		kubeContext      string
	}

	RuntimeUpgradeOptions struct {
		RuntimeName      string
		Version          *semver.Version
		CloneOpts        *git.CloneOptions
		CommonConfig     *runtime.CommonConfig
		DisableTelemetry bool
	}

	gvr struct {
		resourceName string
		group        string
		version      string
	}

	reporterCreateOptions struct {
		reporterName string
		gvr          []gvr
		saName       string
		IsInternal   bool
	}

	summaryLogLevels string
	summaryLog       struct {
		message string
		level   summaryLogLevels
	}
)

const (
	Success summaryLogLevels = "Success"
	Failed  summaryLogLevels = "Failed"
	Info    summaryLogLevels = "Info"
)

var summaryArr []summaryLog

func NewRuntimeCommand() *cobra.Command {
	cmd := &cobra.Command{
		Use:               "runtime",
		Short:             "Manage Codefresh runtimes",
		PersistentPreRunE: cfConfig.RequireAuthentication,
		Args:              cobra.NoArgs, // Workaround for subcommand usage errors. See: https://github.com/spf13/cobra/issues/706
		Run: func(cmd *cobra.Command, args []string) {
			cmd.HelpFunc()(cmd, args)
			exit(1)
		},
	}

	cmd.AddCommand(NewRuntimeInstallCommand())
	cmd.AddCommand(NewRuntimeListCommand())
	cmd.AddCommand(NewRuntimeUninstallCommand())
	cmd.AddCommand(NewRuntimeUpgradeCommand())

	cmd.PersistentFlags().BoolVar(&store.Get().Silent, "silent", false, "Disables the command wizard")

	return cmd
}

func NewRuntimeInstallCommand() *cobra.Command {
	var (
		gitIntegrationCreationOpts = apmodel.AddGitIntegrationArgs{
			SharingPolicy: apmodel.SharingPolicyAllUsersInAccount,
		}
		installationOpts = RuntimeInstallOptions{
			SharedConfigCloneOpts:          &git.CloneOptions{},
			GitIntegrationCreationOpts:     &gitIntegrationCreationOpts,
			GitIntegrationRegistrationOpts: &apmodel.RegisterToGitIntegrationArgs{},
		}
		finalParameters map[string]string
	)

	cmd := &cobra.Command{
		Use:   "install [runtime_name]",
		Short: "Install a new Codefresh runtime",
		Example: util.Doc(`
# To run this command you need to create a personal access token for your git provider
# and provide it using:

		export GIT_TOKEN=<token>

# or with the flag:

		--git-token <token>

# Adds a new runtime

	<BIN> runtime install runtime-name --repo gitops_repo
`),
		PreRunE: func(cmd *cobra.Command, args []string) error {
			if len(args) > 0 {
				installationOpts.RuntimeName = args[0]
			}

			createAnalyticsReporter(cmd.Context(), reporter.InstallFlow, installationOpts.DisableTelemetry)

			err := runtimeInstallCommandPreRunHandler(cmd, &installationOpts)
			handleCliStep(reporter.InstallPhasePreCheckFinish, "Finished pre installation checks", err, true, false)
			if err != nil {
				if errors.Is(err, promptui.ErrInterrupt) {
					return fmt.Errorf("installation canceled by user")
				}

				return util.DecorateErrorWithDocsLink(fmt.Errorf("pre installation error: %w", err), store.Get().RequirementsLink)
			}

			finalParameters = map[string]string{
				"Codefresh context":         cfConfig.CurrentContext,
				"Kube context":              installationOpts.kubeContext,
				"Runtime name":              installationOpts.RuntimeName,
				"Repository URL":            installationOpts.InsCloneOpts.Repo,
				"Ingress host":              installationOpts.IngressHost,
				"Ingress class":             installationOpts.IngressClass,
				"Installing demo resources": strconv.FormatBool(installationOpts.InstallDemoResources),
			}

			if err := getApprovalFromUser(cmd.Context(), finalParameters, "runtime install"); err != nil {
				return err
			}

			return nil
		},
		RunE: func(cmd *cobra.Command, _ []string) error {
			err := RunRuntimeInstall(cmd.Context(), &installationOpts)
			handleCliStep(reporter.InstallPhaseFinish, "Runtime installation phase finished", err, false, false)
			return err
		},
	}

	cmd.Flags().StringVar(&installationOpts.IngressHost, "ingress-host", "", "The ingress host")
	cmd.Flags().StringVar(&installationOpts.IngressClass, "ingress-class", "", "The ingress class name")
	cmd.Flags().StringVar(&installationOpts.GitIntegrationRegistrationOpts.Token, "personal-git-token", "", "The Personal git token for your user")
	cmd.Flags().StringVar(&installationOpts.versionStr, "version", "", "The runtime version to install (default: latest)")
	cmd.Flags().StringVar(&installationOpts.SharedConfigCloneOpts.Repo, "shared-config-repo", "", "URL to the shared configurations repo. (default: <installation-repo>/shared-config or the existing one for this account)")
	cmd.Flags().BoolVar(&installationOpts.InstallDemoResources, "demo-resources", true, "Installs demo resources (default: true)")
	cmd.Flags().BoolVar(&installationOpts.SkipClusterChecks, "skip-cluster-checks", false, "Skips the cluster's checks")
	cmd.Flags().BoolVar(&installationOpts.DisableRollback, "disable-rollback", false, "If true, will not perform installation rollback after a failed installation")
	cmd.Flags().BoolVar(&installationOpts.CreateIsc, "create-isc", false, "creates isc-app (internal shared configurations) in the isc repo that is associated with the account, for the installed runtime. creates the isc repo if it doesn't exist")
	cmd.Flags().DurationVar(&store.Get().WaitTimeout, "wait-timeout", store.Get().WaitTimeout, "How long to wait for the runtime components to be ready")
	cmd.Flags().StringVar(&gitIntegrationCreationOpts.APIURL, "provider-api-url", "", "Git provider API url")
	cmd.Flags().BoolVar(&store.Get().SkipIngress, "skip-ingress", false, "Skips the creation of ingress resources")
	cmd.Flags().BoolVar(&store.Get().BypassIngressClassCheck, "bypass-ingress-class-check", false, "Disables the ingress class check during pre-installation")
	cmd.Flags().BoolVar(&installationOpts.DisableTelemetry, "disable-telemetry", false, "If true, will disable the analytics reporting for the installation process")
	cmd.Flags().BoolVar(&store.Get().SetDefaultResources, "set-default-resources", false, "If true, will set default requests and limits on all of the runtime components")
	cmd.Flags().BoolVar(&installationOpts.FromRepo, "from-repo", false, "Installs a runtime from an existing repo. Used for recovery after cluster failure")
	cmd.Flags().StringToStringVar(&installationOpts.NamespaceLabels, "namespace-labels", nil, "Optional labels that will be set on the namespace resource. (e.g. \"key1=value1,key2=value2\"")

	installationOpts.InsCloneOpts = apu.AddCloneFlags(cmd, &apu.CloneFlagsOptions{
		CreateIfNotExist: true,
		CloneForWrite:    true,
	})

	installationOpts.GsCloneOpts = &git.CloneOptions{
		FS:               fs.Create(memfs.New()),
		CreateIfNotExist: true,
	}

	installationOpts.KubeFactory = kube.AddFlags(cmd.Flags())
	installationOpts.kubeconfig = cmd.Flag("kubeconfig").Value.String()

	util.Die(cmd.Flags().MarkHidden("bypass-ingress-class-check"))
	util.Die(cmd.Flags().MarkHidden("shared-config-repo")) // for now this is hidden until we will support the option for the user to provide a repo url for isc (currently it will be on the default <runtime-repo>/shared-config)

	return cmd
}

func runtimeInstallCommandPreRunHandler(cmd *cobra.Command, opts *RuntimeInstallOptions) error {
	var err error
	handleCliStep(reporter.InstallPhasePreCheckStart, "Starting pre checks", nil, true, false)

	opts.Version, err = getVersionIfExists(opts.versionStr)
	handleCliStep(reporter.InstallStepPreCheckValidateRuntimeVersion, "Validating runtime version", err, true, false)
	if err != nil {
		return err
	}

	if opts.RuntimeName == "" {
		if !store.Get().Silent {
			opts.RuntimeName, err = getRuntimeNameFromUserInput()
		} else {
			err = fmt.Errorf("must enter a runtime name")
		}
	}
	handleCliStep(reporter.InstallStepPreCheckGetRuntimeName, "Getting runtime name", err, true, false)
	if err != nil {
		return err
	}

	err = validateRuntimeName(opts.RuntimeName)
	handleCliStep(reporter.InstallStepPreCheckRuntimeNameValidation, "Validating runtime name", err, true, false)
	if err != nil {
		return err
	}

	opts.kubeContext, err = getKubeContextName(cmd.Flag("context"), cmd.Flag("kubeconfig"))
	handleCliStep(reporter.InstallStepPreCheckGetKubeContext, "Getting kube context name", err, true, false)
	if err != nil {
		return err
	}

	err = ensureIngressClass(cmd.Context(), opts)
	handleCliStep(reporter.InstallStepPreCheckEnsureIngressClass, "Getting ingress class", err, true, false)
	if err != nil {
		return err
	}

	err = ensureIngressHost(cmd, opts)
	handleCliStep(reporter.InstallStepPreCheckEnsureIngressHost, "Getting ingressHost", err, true, false)
	if err != nil {
		return err
	}

	err = ensureRepo(cmd, opts.RuntimeName, opts.InsCloneOpts, false)
	handleCliStep(reporter.InstallStepPreCheckEnsureRuntimeRepo, "Getting runtime repo", err, true, false)
	if err != nil {
		return err
	}

	inferProviderFromRepo(opts.InsCloneOpts)

	err = ensureGitToken(cmd, opts.InsCloneOpts, true)
	handleCliStep(reporter.InstallStepPreCheckEnsureGitToken, "Getting git token", err, true, false)
	if err != nil {
		return err
	}

	err = ensureGitPAT(cmd, opts)
	handleCliStep(reporter.InstallStepPreCheckEnsureGitPAT, "Getting git personal access token", err, true, false)
	if err != nil {
		return err
	}

	err = askUserIfToInstallDemoResources(cmd, &opts.InstallDemoResources)
	handleCliStep(reporter.InstallStepPreCheckShouldInstallDemoResources, "Asking user is demo resources should be installed", err, true, false)
	if err != nil {
		return err
	}

	initializeGitSourceCloneOpts(opts)

	opts.InsCloneOpts.Parse()
	opts.GsCloneOpts.Parse()

	if err := ensureGitIntegrationOpts(opts); err != nil {
		return err
	}

	if opts.FromRepo {
		if err := getInstallationFromRepoApproval(cmd.Context(), opts); err != nil {
			return err
		}
	}

	opts.Insecure = true // installs argo-cd in insecure mode, we need this so that the eventsource can talk to the argocd-server with http
	opts.CommonConfig = &runtime.CommonConfig{CodefreshBaseURL: cfConfig.GetCurrentContext().URL}

	return nil
}

func runtimeUninstallCommandPreRunHandler(cmd *cobra.Command, args []string, opts *RuntimeUninstallOptions) error {
	var err error
	handleCliStep(reporter.UninstallPhasePreCheckStart, "Starting pre checks", nil, true, false)

	opts.kubeContext, err = getKubeContextName(cmd.Flag("context"), cmd.Flag("kubeconfig"))
	handleCliStep(reporter.UninstallStepPreCheckGetKubeContext, "Getting kube context name", err, true, false)
	if err != nil {
		return err
	}

	opts.RuntimeName, err = ensureRuntimeName(cmd.Context(), args)
	handleCliStep(reporter.UninstallStepPreCheckEnsureRuntimeName, "Ensuring runtime name", err, true, false)
	if err != nil {
		return err
	}

	err = ensureRepo(cmd, opts.RuntimeName, opts.CloneOpts, true)
	handleCliStep(reporter.UninstallStepPreCheckEnsureRuntimeRepo, "Getting runtime repo", err, true, false)
	if err != nil {
		return err
	}

	err = ensureGitToken(cmd, opts.CloneOpts, false)
	handleCliStep(reporter.UninstallStepPreCheckEnsureGitToken, "Getting git token", err, true, false)
	if err != nil {
		return err
	}

	return nil
}

func runtimeUpgradeCommandPreRunHandler(cmd *cobra.Command, args []string, opts *RuntimeUpgradeOptions) error {
	var err error

	handleCliStep(reporter.UpgradePhasePreCheckStart, "Starting pre checks", nil, true, false)

	opts.RuntimeName, err = ensureRuntimeName(cmd.Context(), args)
	handleCliStep(reporter.UpgradeStepPreCheckEnsureRuntimeName, "Ensuring runtime name", err, true, false)
	if err != nil {
		return err
	}

	err = ensureRepo(cmd, opts.RuntimeName, opts.CloneOpts, true)
	handleCliStep(reporter.UpgradeStepPreCheckEnsureRuntimeRepo, "Getting runtime repo", err, true, false)
	if err != nil {
		return err
	}

	err = ensureGitToken(cmd, opts.CloneOpts, false)
	handleCliStep(reporter.UpgradeStepPreCheckEnsureGitToken, "Getting git token", err, true, false)
	if err != nil {
		return err
	}

	return nil
}

func ensureIngressHost(cmd *cobra.Command, opts *RuntimeInstallOptions) error {
	if opts.IngressHost == "" { // ingress host not provided by flag
		if err := setIngressHost(cmd.Context(), opts); err != nil {
			return err
		}
	}

	parsed, err := url.Parse(opts.IngressHost)
	if err != nil {
		return err
	}

	isIP := util.IsIP(parsed.Host)
	if !isIP {
		opts.HostName, _, err = net.SplitHostPort(parsed.Host)
		if err != nil {
			if err.Error() == fmt.Sprintf("address %s: missing port in address", parsed.Host) {
				opts.HostName = parsed.Host
			} else {
				return err
			}
		}
	}

	log.G(cmd.Context()).Infof("Using ingress host: %s", opts.IngressHost)

	if !opts.SkipClusterChecks {
		return nil
	}

	log.G(cmd.Context()).Info("Validating ingress host")

	certValid, err := checkIngressHostCertificate(opts.IngressHost)
	if err != nil {
		log.G(cmd.Context()).Fatalf("failed to check ingress host: %v", err)
	}

	if !certValid {
		if err = askUserIfToProceedWithInsecure(cmd.Context()); err != nil {
			return err
		}
	}

	return nil
}

func ensureIngressClass(ctx context.Context, opts *RuntimeInstallOptions) error {
	if store.Get().BypassIngressClassCheck || store.Get().SkipIngress {
		opts.IngressController = ingressutil.GetController("")
		return nil
	}

	log.G(ctx).Info("Retrieving ingress class info from your cluster...\n")

	cs := opts.KubeFactory.KubernetesClientSetOrDie()
	ingressClassList, err := cs.NetworkingV1().IngressClasses().List(ctx, metav1.ListOptions{})
	if err != nil {
		return fmt.Errorf("failed to get ingress class list from your cluster: %w", err)
	}

	var ingressClassNames []string
	ingressClassNameToController := make(map[string]ingressutil.IngressController)
	var isValidClass bool

	for _, ic := range ingressClassList.Items {
		for _, controller := range ingressutil.SupportedControllers {
			if ic.Spec.Controller == string(controller) {
				ingressClassNames = append(ingressClassNames, ic.Name)
				ingressClassNameToController[ic.Name] = ingressutil.GetController(string(controller))

				if opts.IngressClass == ic.Name { //if ingress class provided via flag
					isValidClass = true
				}
				break
			}
		}
	}

	if opts.IngressClass != "" { //if ingress class provided via flag
		if !isValidClass {
			return fmt.Errorf("ingress class '%s' is not supported", opts.IngressClass)
		}
	} else if len(ingressClassNames) == 0 {
		return fmt.Errorf("no ingress classes of the supported types were found")
	} else if len(ingressClassNames) == 1 {
		log.G(ctx).Info("Using ingress class: ", ingressClassNames[0])
		opts.IngressClass = ingressClassNames[0]
	} else if len(ingressClassNames) > 1 {
		if !store.Get().Silent {
			opts.IngressClass, err = getIngressClassFromUserSelect(ingressClassNames)
			if err != nil {
				return err
			}
		} else {
			return fmt.Errorf("there are multiple ingress controllers on your cluster, please add the --ingress-class flag and define its value")
		}
	}

	opts.IngressController = ingressClassNameToController[opts.IngressClass]

	if opts.IngressController.Name() == string(ingressutil.IngressControllerNginxEnterprise) {
		log.G(ctx).Warn("You are using the NGINX enterprise edition (nginx.org/ingress-controller) as your ingress controller. To successfully install the runtime, configure all required settings, as described in : ", store.Get().RequirementsLink)
	}

	return nil
}

func getComponents(rt *runtime.Runtime, opts *RuntimeInstallOptions) []string {
	var componentNames []string
	for _, component := range rt.Spec.Components {
		componentFullName := fmt.Sprintf("%s-%s", opts.RuntimeName, component.Name)
		componentNames = append(componentNames, componentFullName)
	}

	//  should find a more dynamic way to get these additional components
	additionalComponents := []string{"events-reporter", "workflow-reporter", "rollout-reporter"}
	for _, additionalComponentName := range additionalComponents {
		componentFullName := fmt.Sprintf("%s-%s", opts.RuntimeName, additionalComponentName)
		componentNames = append(componentNames, componentFullName)
	}
	argoCDFullName := store.Get().ArgoCD
	componentNames = append(componentNames, argoCDFullName)

	return componentNames
}

func createRuntimeOnPlatform(ctx context.Context, opts *model.RuntimeInstallationArgs) (string, string, string, error) {
	runtimeCreationResponse, err := cfConfig.NewClient().V2().Runtime().Create(ctx, opts)
	if err != nil {
		return "", "", "", fmt.Errorf("failed to create a new runtime: %s. Error: %w", opts.RuntimeName, err)
	}

	const IV_LENGTH = 16
	iv := make([]byte, IV_LENGTH)
	_, err = io.ReadFull(rand.Reader, iv)
	if err != nil {
		return "", "", "", fmt.Errorf("failed to create an initialization vector: %s. Error: %w", opts.RuntimeName, err)
	}

	return runtimeCreationResponse.NewAccessToken, hex.EncodeToString(iv), runtimeCreationResponse.SharedConfigRepo, nil
}

func RunRuntimeInstall(ctx context.Context, opts *RuntimeInstallOptions) error {
	err := preInstallationChecks(ctx, opts)
	handleCliStep(reporter.InstallPhaseRunPreCheckFinish, "Pre run installation checks", err, true, true)
	if err != nil {
		return fmt.Errorf("pre installation checks failed: %w", err)
	}

	handleCliStep(reporter.InstallPhaseStart, "Runtime installation phase started", nil, false, true)

	rt, server, err := runtimeInstallPreparations(opts)
	if err != nil {
		return err
	}

	runtimeVersion := rt.Spec.Version.String()

	componentNames := getComponents(rt, opts)

	if opts.FromRepo {
		// in case of a runtime recovery, we don't want to clear the repo when failure occures
		opts.DisableRollback = true
	}

	defer func() {
		// will rollback if err is not nil and it is safe to do so
		postInstallationHandler(ctx, opts, err, &opts.DisableRollback)
	}()

	ingressControllerName := opts.IngressController.Name()

<<<<<<< HEAD
	token, iv, sharedConfigRepo, err := createRuntimeOnPlatform(ctx, &model.RuntimeInstallationArgs{
		RuntimeName:               opts.RuntimeName,
		Cluster:                   server,
		RuntimeVersion:            runtimeVersion,
		IngressHost:               &opts.IngressHost,
		IngressClass:              &opts.IngressClass,
		IngressController:         &ingressControllerName,
		ComponentNames:            componentNames,
		Repo:                      &opts.InsCloneOpts.Repo,
		SuggestedSharedConfigRepo: &opts.SharedConfigCloneOpts.Repo,
=======
	token, iv, err := createRuntimeOnPlatform(ctx, &model.RuntimeInstallationArgs{
		RuntimeName:       opts.RuntimeName,
		Cluster:           server,
		RuntimeVersion:    runtimeVersion,
		IngressHost:       &opts.IngressHost,
		IngressClass:      &opts.IngressClass,
		IngressController: &ingressControllerName,
		ComponentNames:    componentNames,
		Repo:              &opts.InsCloneOpts.Repo,
		Recover:           &opts.FromRepo,
>>>>>>> 1c44e041
	})
	handleCliStep(reporter.InstallStepCreateRuntimeOnPlatform, "Creating runtime on platform", err, false, true)
	if err != nil {
		return util.DecorateErrorWithDocsLink(fmt.Errorf("failed to create a new runtime: %w", err))
	}

	opts.RuntimeToken = token
	opts.RuntimeStoreIV = iv
	opts.SharedConfigCloneOpts.Repo = sharedConfigRepo
	rt.Spec.Cluster = server
	rt.Spec.IngressHost = opts.IngressHost
	rt.Spec.IngressClass = opts.IngressClass
	rt.Spec.IngressController = string(opts.IngressController.Name())
	rt.Spec.Repo = opts.InsCloneOpts.Repo

	appSpecifier := rt.Spec.FullSpecifier()

	if opts.FromRepo {
		// installing argocd with manifests from the provided repo
		appSpecifier = opts.InsCloneOpts.Repo + "/bootstrap/argo-cd"
	}

	log.G(ctx).WithField("version", rt.Spec.Version).Infof("Installing runtime \"%s\"", opts.RuntimeName)
	err = apcmd.RunRepoBootstrap(ctx, &apcmd.RepoBootstrapOptions{
		AppSpecifier:    appSpecifier,
		Namespace:       opts.RuntimeName,
		KubeFactory:     opts.KubeFactory,
		CloneOptions:    opts.InsCloneOpts,
		Insecure:        opts.Insecure,
		Recover:         opts.FromRepo,
		KubeContextName: opts.kubeContext,
		Timeout:         store.Get().WaitTimeout,
		ArgoCDLabels: map[string]string{
			store.Get().LabelKeyCFType:     store.Get().CFComponentType,
			store.Get().LabelKeyCFInternal: "true",
		},
		BootstrapAppsLabels: map[string]string{
			store.Get().LabelKeyCFInternal: "true",
		},
		NamespaceLabels: opts.NamespaceLabels,
	})
	handleCliStep(reporter.InstallStepBootstrapRepo, "Bootstrapping repository", err, false, true)
	if err != nil {
		return util.DecorateErrorWithDocsLink(fmt.Errorf("failed to bootstrap repository: %w", err))
	}

	if !opts.FromRepo && opts.CreateIsc {
		err = setUpSharedConfigRepo(ctx, opts)
	}
	handleCliStep(reporter.InstallStepSetUpSharedConfigRepo, "Setting up shared configurations repo", err, false, true)
	if err != nil {
		return util.DecorateErrorWithDocsLink(fmt.Errorf("failed to set up shared configurations repo: %w", err))
	}

	err = oc.PrepareOpenshiftCluster(ctx, &oc.OpenshiftOptions{
		KubeFactory:  opts.KubeFactory,
		RuntimeName:  opts.RuntimeName,
		InsCloneOpts: opts.InsCloneOpts,
	})
	if err != nil {
		return fmt.Errorf("failed setting up environment for openshift %w", err)
	}

	if !opts.FromRepo {
		err = apcmd.RunProjectCreate(ctx, &apcmd.ProjectCreateOptions{
			CloneOpts:   opts.InsCloneOpts,
			ProjectName: opts.RuntimeName,
			Labels: map[string]string{
				store.Get().LabelKeyCFType:     fmt.Sprintf("{{ labels.%s }}", util.EscapeAppsetFieldName(store.Get().LabelKeyCFType)),
				store.Get().LabelKeyCFInternal: fmt.Sprintf("{{ labels.%s }}", util.EscapeAppsetFieldName(store.Get().LabelKeyCFInternal)),
			},
		})
	}
	handleCliStep(reporter.InstallStepCreateProject, "Creating Project", err, false, true)
	if err != nil {
		return util.DecorateErrorWithDocsLink(fmt.Errorf("failed to create project: %w", err))
	}

	// persists codefresh-cm, this must be created before events-reporter eventsource
	// otherwise it will not start and no events will get to the platform.
	if !opts.FromRepo {
		err = persistRuntime(ctx, opts.InsCloneOpts, rt, opts.CommonConfig)
	} else {
		// in case of runtime recovery we only update the existing cm
		err = updateCodefreshCM(ctx, opts, rt, server)
	}
	handleCliStep(reporter.InstallStepCreateOrUpdateConfigMap, "Creating/Updating codefresh-cm", err, false, true)
	if err != nil {
		return util.DecorateErrorWithDocsLink(fmt.Errorf("failed to create or update codefresh-cm: %w", err))
	}

	err = applySecretsToCluster(ctx, opts)
	handleCliStep(reporter.InstallStepApplySecretsToCluster, "Applying secrets to cluster", err, false, true)
	if err != nil {
		return util.DecorateErrorWithDocsLink(fmt.Errorf("failed to apply secrets to cluster: %w", err))
	}

	err = createRuntimeComponents(ctx, opts, rt)
	if err != nil {
		return err
	}

	err = createGitSources(ctx, opts)
	if err != nil {
		return err
	}

	timeoutErr := intervalCheckIsRuntimePersisted(ctx, opts.RuntimeName)
	handleCliStep(reporter.InstallStepCompleteRuntimeInstallation, "Wait for runtime sync", timeoutErr, false, true)

	// if we got to this point the runtime was installed successfully
	// thus we shall not perform a rollback after this point.
	opts.DisableRollback = true

	if store.Get().SkipIngress {
		handleCliStep(reporter.InstallStepCreateDefaultGitIntegration, "-skipped-", err, false, true)
		handleCliStep(reporter.InstallStepRegisterToDefaultGitIntegration, "-skipped-", err, false, true)

		skipIngressInfoMsg := util.Doc(fmt.Sprintf(`
To complete the installation: 
1. Configure your cluster's routing service with path to '/%s' and \"%s\"
2. Create and register Git integration using the commands:

<BIN> integration git add default --runtime %s --api-url %s

<BIN> integration git register default --runtime %s --token <AUTHENTICATION_TOKEN>
`,
			store.Get().AppProxyIngressPath,
			util.GenerateIngressEventSourcePath(opts.RuntimeName),
			opts.RuntimeName,
			opts.GitIntegrationCreationOpts.APIURL,
			opts.RuntimeName))
		summaryArr = append(summaryArr, summaryLog{skipIngressInfoMsg, Info})
	} else {
		gitIntegrationErr := createGitIntegration(ctx, opts)
		if gitIntegrationErr != nil {
			return gitIntegrationErr
		}
	}

	if !opts.FromRepo && opts.CreateIsc {
		err = createIsc(ctx, opts)
	}
	handleCliStep(reporter.InstallStepCreateIsc, "Creating internal shared configurations app", err, false, true)
	if err != nil {
		return fmt.Errorf("failed adding internal shared configurations app: %w", err)
	}

	installationSuccessMsg := fmt.Sprintf("Runtime \"%s\" installed successfully", opts.RuntimeName)
	if timeoutErr != nil {
		installationSuccessMsg = fmt.Sprintf("Runtime \"%s\" installed with some issues", opts.RuntimeName)
	}

	summaryArr = append(summaryArr, summaryLog{installationSuccessMsg, Info})
	return nil
}

func runtimeInstallPreparations(opts *RuntimeInstallOptions) (*runtime.Runtime, string, error) {
	rt, err := runtime.Download(opts.Version, opts.RuntimeName)
	handleCliStep(reporter.InstallStepDownloadRuntimeDefinition, "Downloading runtime definition", err, false, true)
	if err != nil {
		return nil, "", fmt.Errorf("failed to download runtime definition: %w", err)
	}

	server, err := util.KubeCurrentServer(opts.kubeconfig)
	handleCliStep(reporter.InstallStepGetServerAddress, "Getting current server address", err, false, true)
	if err != nil {
		return nil, "", fmt.Errorf("failed to get current server address: %w", err)
	}

	return rt, server, nil
}

func setUpSharedConfigRepo(ctx context.Context, opts *RuntimeInstallOptions) error {
	var err error

	log.G(ctx).Info("setting up internal shared configurations (isc) repo")

	opts.SharedConfigCloneOpts.Auth = opts.InsCloneOpts.Auth
	opts.SharedConfigCloneOpts.FS = fs.Create(memfs.New())
	opts.SharedConfigCloneOpts.CreateIfNotExist = true

	inferProviderFromRepo(opts.SharedConfigCloneOpts)
	opts.SharedConfigCloneOpts.Parse()

	log.G(ctx).Debug("cloning shared configurations repo")
	scRepo, scFS, err := opts.SharedConfigCloneOpts.GetRepo(ctx)
	if err != nil {
		return fmt.Errorf("failed cloning shared configurations repo: %w", err)
	}

	if !scFS.ExistsOrDie(filepath.Join(opts.SharedConfigCloneOpts.Repo, store.Get().SharedConfigDir, store.Get().ResourcesDir, store.Get().AllDir)) {
		_, err = scFS.Create(filepath.Join(store.Get().SharedConfigDir, store.Get().ResourcesDir, store.Get().AllDir, "DUMMY"))
		if err != nil {
			return fmt.Errorf("failed creating 'resources/all' directory in shared configurations repo: %w", err)
		}
	}

	if !scFS.ExistsOrDie(filepath.Join(opts.SharedConfigCloneOpts.Repo, store.Get().SharedConfigDir, store.Get().RuntimesDir, opts.RuntimeName)) {
		_, err = scFS.Create(filepath.Join(store.Get().SharedConfigDir, store.Get().RuntimesDir, opts.RuntimeName, "DUMMY"))
		if err != nil {
			return fmt.Errorf("failed creating 'runtimes/%s' directory in shared configurations repo: %w", opts.RuntimeName, err)
		}
	}

	_, err = scRepo.Persist(ctx, &git.PushOptions{CommitMsg: "Persisting sharedConfigRepo"})
	if err != nil {
		return fmt.Errorf("failed persisting shared configurations repo: %w", err)
	}

	return nil
}

func createIsc(ctx context.Context, opts *RuntimeInstallOptions) error {
	appProxyClient, err := cfConfig.NewClient().AppProxy(ctx, opts.RuntimeName, store.Get().InsecureIngressHost)
	if err != nil {
		return fmt.Errorf("failed to build app-proxy client while creating isc: %w", err)
	}

	err = appProxyClient.AppProxyIsc().Create(
		ctx,
		opts.RuntimeName,
		opts.RuntimeName,
		opts.SharedConfigCloneOpts.Repo,
		"in-cluster",
		store.Get().InCluster,
	)

	if err != nil {
		return fmt.Errorf("failed to create isc: %w", err)
	}

	return nil
}

func createRuntimeComponents(ctx context.Context, opts *RuntimeInstallOptions, rt *runtime.Runtime) error {
	var err error

	if !opts.FromRepo {
		for _, component := range rt.Spec.Components {
			infoStr := fmt.Sprintf("Creating component \"%s\"", component.Name)
			log.G(ctx).Infof(infoStr)
			component.IsInternal = true
			err = component.CreateApp(ctx, opts.KubeFactory, opts.InsCloneOpts, opts.RuntimeName, store.Get().CFComponentType, "", "")
			if err != nil {
				err = util.DecorateErrorWithDocsLink(fmt.Errorf("failed to create \"%s\" application: %w", component.Name, err))
				break
			}
		}
	}

	handleCliStep(reporter.InstallStepCreateComponents, "Creating components", err, false, true)
	if err != nil {
		return err
	}

	if opts.IngressController.Name() == string(ingressutil.IngressControllerNginxEnterprise) && !opts.FromRepo {
		err := createMasterIngressResource(ctx, opts)
		if err != nil {
			return fmt.Errorf("failed to create master ingress resource: %w", err)
		}
	}

	if !opts.FromRepo {
		err = installComponents(ctx, opts, rt)
	}
	handleCliStep(reporter.InstallStepInstallComponenets, "Installing components", err, false, true)
	if err != nil {
		return util.DecorateErrorWithDocsLink(fmt.Errorf("failed to install components: %s", err))
	}

	return nil
}

func createMasterIngressResource(ctx context.Context, opts *RuntimeInstallOptions) error {
	if store.Get().SkipIngress {
		return nil
	}

	r, fs, err := opts.InsCloneOpts.GetRepo(ctx)
	if err != nil {
		return err
	}

	ingress := ingressutil.CreateIngress(&ingressutil.CreateIngressOptions{
		Name:             opts.RuntimeName + store.Get().MasterIngressName,
		Namespace:        opts.RuntimeName,
		IngressClassName: opts.IngressClass,
		Host:             opts.HostName,
		Annotations: map[string]string{
			"nginx.org/mergeable-ingress-type": "master",
		},
	})

	if err = fs.WriteYamls(fs.Join(store.Get().InClusterPath, "master-ingress.yaml"), ingress); err != nil {
		return err
	}

	log.G(ctx).Info("Pushing Master Ingress Manifest")

	return apu.PushWithMessage(ctx, r, "Created master ingress resource")
}

func createGitSources(ctx context.Context, opts *RuntimeInstallOptions) error {
	var err error
	var gitSrcMessage string
	var createGitSrcMessgae string

	if !opts.FromRepo {
		gitSrcMessage = fmt.Sprintf("Creating git source \"%s\"", store.Get().GitSourceName)
		err = RunGitSourceCreate(ctx, &GitSourceCreateOptions{
			InsCloneOpts:        opts.InsCloneOpts,
			GsCloneOpts:         opts.GsCloneOpts,
			GsName:              store.Get().GitSourceName,
			RuntimeName:         opts.RuntimeName,
			CreateDemoResources: opts.InstallDemoResources,
			HostName:            opts.HostName,
			IngressHost:         opts.IngressHost,
			IngressClass:        opts.IngressClass,
			IngressController:   opts.IngressController,
			Flow:                store.Get().InstallationFlow,
		})
	}
	handleCliStep(reporter.InstallStepCreateGitsource, gitSrcMessage, err, false, true)
	if err != nil {
		return util.DecorateErrorWithDocsLink(fmt.Errorf("failed to create \"%s\": %w", store.Get().GitSourceName, err))
	}

	if !opts.FromRepo {
		mpCloneOpts := &git.CloneOptions{
			Repo: store.Get().MarketplaceRepo,
			FS:   fs.Create(memfs.New()),
		}
		mpCloneOpts.Parse()

		createGitSrcMessgae = fmt.Sprintf("Creating %s", store.Get().MarketplaceGitSourceName)

		err = RunGitSourceCreate(ctx, &GitSourceCreateOptions{
			InsCloneOpts:        opts.InsCloneOpts,
			GsCloneOpts:         mpCloneOpts,
			GsName:              store.Get().MarketplaceGitSourceName,
			RuntimeName:         opts.RuntimeName,
			CreateDemoResources: false,
			Exclude:             "**/images/**/*",
			Include:             "workflows/**/*.yaml",
			Flow:                store.Get().InstallationFlow,
		})
	}
	handleCliStep(reporter.InstallStepCreateMarketplaceGitsource, createGitSrcMessgae, err, false, true)
	if err != nil {
		return util.DecorateErrorWithDocsLink(fmt.Errorf("failed to create \"%s\": %w", store.Get().MarketplaceGitSourceName, err))
	}

	return nil
}

func createGitIntegration(ctx context.Context, opts *RuntimeInstallOptions) error {
	appProxyClient, err := cfConfig.NewClient().AppProxy(ctx, opts.RuntimeName, store.Get().InsecureIngressHost)
	if err != nil {
		return fmt.Errorf("failed to build app-proxy client while creating git integration: %w", err)
	}

	err = addDefaultGitIntegration(ctx, appProxyClient, opts.RuntimeName, opts.GitIntegrationCreationOpts)
	handleCliStep(reporter.InstallStepCreateDefaultGitIntegration, "Creating a default git integration", err, false, true)
	if err != nil {
		return util.DecorateErrorWithDocsLink(fmt.Errorf("failed to create default git integration: %w", err))
	}

	err = registerUserToGitIntegration(ctx, appProxyClient, opts.RuntimeName, opts.GitIntegrationRegistrationOpts)
	handleCliStep(reporter.InstallStepRegisterToDefaultGitIntegration, "Registering user to the default git integration", err, false, true)
	if err != nil {
		return util.DecorateErrorWithDocsLink(fmt.Errorf("failed to register user to the default git integration: %w", err))
	}

	return nil
}

func removeGitIntegrations(ctx context.Context, opts *RuntimeUninstallOptions) error {
	appProxyClient, err := cfConfig.NewClient().AppProxy(ctx, opts.RuntimeName, store.Get().InsecureIngressHost)
	if err != nil {
		return fmt.Errorf("failed to build app-proxy client while removing git integration: %w", err)
	}

	integrations, err := appProxyClient.GitIntegrations().List(ctx)
	if err != nil {
		return fmt.Errorf("failed to get list of git integrations: %w", err)
	}

	for _, intg := range integrations {
		if err = RunGitIntegrationRemoveCommand(ctx, appProxyClient, intg.Name); err != nil {
			command := util.Doc(fmt.Sprintf("\t<BIN> integration git remove %s", intg.Name))

			return fmt.Errorf(`%w. You can try to remove it manually by running: %s`, err, command)
		}
	}

	return nil
}

func addDefaultGitIntegration(ctx context.Context, appProxyClient codefresh.AppProxyAPI, runtime string, opts *apmodel.AddGitIntegrationArgs) error {
	if err := RunGitIntegrationAddCommand(ctx, appProxyClient, opts); err != nil {
		commandAdd := util.Doc(fmt.Sprintf(
			"\t<BIN> integration git add default --runtime %s --provider %s --api-url %s",
			runtime,
			strings.ToLower(opts.Provider.String()),
			opts.APIURL,
		))

		commandRegister := util.Doc(fmt.Sprintf(
			"\t<BIN> integration git register default --runtime %s --token <your-token>",
			runtime,
		))

		return fmt.Errorf(`
		%w
you can try to create it manually by running:

		%s
		%s
		`,
			err,
			commandAdd,
			commandRegister,
		)
	}

	log.G(ctx).Info("Added default git integration")
	return nil
}

func registerUserToGitIntegration(ctx context.Context, appProxyClient codefresh.AppProxyAPI, runtime string, opts *apmodel.RegisterToGitIntegrationArgs) error {
	if err := RunGitIntegrationRegisterCommand(ctx, appProxyClient, opts); err != nil {
		command := util.Doc(fmt.Sprintf(
			"\t<BIN> integration git register default --runtime %s --token %s",
			runtime,
			opts.Token,
		))
		return fmt.Errorf(`
%w
you can try to create it manually by running:

%s
`,
			err,
			command,
		)
	}

	return nil
}

func installComponents(ctx context.Context, opts *RuntimeInstallOptions, rt *runtime.Runtime) error {
	var err error

	if !store.Get().SkipIngress && rt.Spec.IngressController != string(ingressutil.IngressControllerALB) {
		if err = createWorkflowsIngress(ctx, opts, rt); err != nil {
			return fmt.Errorf("failed to patch Argo-Workflows ingress: %w", err)
		}
	}

	if err = configureAppProxy(ctx, opts, rt); err != nil {
		return fmt.Errorf("failed to patch App-Proxy ingress: %w", err)
	}

	if err = createEventsReporter(ctx, opts.InsCloneOpts, opts); err != nil {
		return fmt.Errorf("failed to create events-reporter: %w", err)
	}

	if err = createReporter(
		ctx, opts.InsCloneOpts, opts, reporterCreateOptions{
			reporterName: store.Get().WorkflowReporterName,
			gvr: []gvr{
				{
					resourceName: store.Get().WorkflowResourceName,
					group:        "argoproj.io",
					version:      "v1alpha1",
				},
			},
			saName:     store.Get().CodefreshSA,
			IsInternal: true,
		}); err != nil {
		return fmt.Errorf("failed to create workflows-reporter: %w", err)
	}

	if err = createReporter(ctx, opts.InsCloneOpts, opts, reporterCreateOptions{
		reporterName: store.Get().RolloutReporterName,
		gvr: []gvr{
			{
				resourceName: store.Get().RolloutResourceName,
				group:        "argoproj.io",
				version:      "v1alpha1",
			},
			{
				resourceName: store.Get().ReplicaSetResourceName,
				group:        "apps",
				version:      "v1",
			},
			{
				resourceName: store.Get().AnalysisRunResourceName,
				group:        "argoproj.io",
				version:      "v1alpha1",
			},
		},
		saName:     store.Get().RolloutReporterServiceAccount,
		IsInternal: true,
	}); err != nil {
		return fmt.Errorf("failed to create rollout-reporter: %w", err)
	}

	return nil
}

func preInstallationChecks(ctx context.Context, opts *RuntimeInstallOptions) error {
	log.G(ctx).Debug("running pre-installation checks...")

	handleCliStep(reporter.InstallPhaseRunPreCheckStart, "Running pre run installation checks", nil, true, false)

	rt, err := runtime.Download(opts.Version, opts.RuntimeName)
	handleCliStep(reporter.InstallStepRunPreCheckDownloadRuntimeDefinition, "Downloading runtime definition", err, true, true)
	if err != nil {
		return fmt.Errorf("failed to download runtime definition: %w", err)
	}

	if rt.Spec.DefVersion.GreaterThan(store.Get().MaxDefVersion) {
		err = fmt.Errorf("your cli version is out of date. please upgrade to the latest version before installing")
	}
	handleCliStep(reporter.InstallStepRunPreCheckEnsureCliVersion, "Checking CLI version", err, true, false)
	if err != nil {
		return util.DecorateErrorWithDocsLink(err, store.Get().DownloadCliLink)
	}

	err = checkRuntimeCollisions(ctx, opts.KubeFactory, opts.RuntimeName)
	handleCliStep(reporter.InstallStepRunPreCheckRuntimeCollision, "Checking for runtime collisions", err, true, false)
	if err != nil {
		return fmt.Errorf("runtime collision check failed: %w", err)
	}

	if !opts.FromRepo {
		err = checkExistingRuntimes(ctx, opts.RuntimeName)
	}
	handleCliStep(reporter.InstallStepRunPreCheckExisitingRuntimes, "Checking for exisiting runtimes", err, true, false)
	if err != nil {
		return fmt.Errorf("existing runtime check failed: %w", err)
	}

	if !opts.SkipClusterChecks {
		err = kubeutil.EnsureClusterRequirements(ctx, opts.KubeFactory, opts.RuntimeName, cfConfig.GetCurrentContext().URL)
	}
	handleCliStep(reporter.InstallStepRunPreCheckValidateClusterRequirements, "Ensuring cluster requirements", err, true, false)
	if err != nil {
		return fmt.Errorf("validation of minimum cluster requirements failed: %w", err)
	}

	return nil
}

func checkRuntimeCollisions(ctx context.Context, kube kube.Factory, runtime string) error {
	log.G(ctx).Debug("checking for argocd collisions in cluster")

	cs, err := kube.KubernetesClientSet()
	if err != nil {
		return fmt.Errorf("failed to build kubernetes clientset: %w", err)
	}

	crb, err := cs.RbacV1().ClusterRoleBindings().Get(ctx, store.Get().ArgoCDServerName, metav1.GetOptions{})
	if err != nil {
		if kerrors.IsNotFound(err) {
			return nil // no collision
		}

		return fmt.Errorf("failed to get cluster-role-binding \"%s\": %w", store.Get().ArgoCDServerName, err)
	}

	log.G(ctx).Debug("argocd cluster-role-binding found")

	if len(crb.Subjects) == 0 {
		return nil // no collision
	}

	subjNamespace := crb.Subjects[0].Namespace

	if subjNamespace == runtime {
		return nil // argocd will be over-written by runtime installation
	}

	// check if some argocd is actually using this crb
	_, err = cs.AppsV1().Deployments(subjNamespace).Get(ctx, store.Get().ArgoCDServerName, metav1.GetOptions{})
	if err != nil {
		if kerrors.IsNotFound(err) {
			log.G(ctx).Debug("argocd cluster-role-binding subject does not exist, no collision")

			return nil // no collision
		}

		return fmt.Errorf("failed to get deployment \"%s\": %w", store.Get().ArgoCDServerName, err)
	}

	return fmt.Errorf("argo-cd is already installed on this cluster in namespace \"%s\", you can uninstall it by running '%s runtime uninstall %s --skip-checks --force'", subjNamespace, store.Get().BinaryName, subjNamespace)
}

func checkExistingRuntimes(ctx context.Context, runtime string) error {
	_, err := cfConfig.NewClient().V2().Runtime().Get(ctx, runtime)
	if err != nil {
		if strings.Contains(err.Error(), "does not exist") {
			return nil // runtime does not exist
		}

		return fmt.Errorf("failed to get runtime: %w", err)
	}

	return fmt.Errorf("runtime \"%s\" already exists", runtime)
}

func printComponentsState(ctx context.Context, runtime string) error {
	components := map[string]model.Component{}
	lock := sync.Mutex{}

	curComponents, err := cfConfig.NewClient().V2().Component().List(ctx, runtime)
	if err != nil {
		return err
	}

	for _, c := range curComponents {
		components[c.Metadata.Name] = c
	}

	// refresh components state
	go func() {
		t := time.NewTicker(2 * time.Second)
		for {
			select {
			case <-ctx.Done():
				return
			case <-t.C:
			}

			curComponents, err := cfConfig.NewClient().V2().Component().List(ctx, runtime)
			if err != nil && ctx.Err() == nil {
				log.G(ctx).WithError(err).Error("failed to refresh components state")
				continue
			}

			lock.Lock()
			for _, c := range curComponents {
				components[c.Metadata.Name] = c
			}
			lock.Unlock()
		}
	}()

	checkers := make([]checklist.Checker, len(curComponents))
	for i, c := range curComponents {
		name := c.Metadata.Name
		checkers[i] = func(_ context.Context) (checklist.ListItemState, checklist.ListItemInfo) {
			lock.Lock()
			defer lock.Unlock()
			return getComponentChecklistState(components[name])
		}
	}

	log.G().Info("Waiting for the runtime installation to complete...")

	cl := checklist.NewCheckList(
		os.Stdout,
		checklist.ListItemInfo{"COMPONENT", "HEALTH STATUS", "SYNC STATUS", "VERSION", "ERRORS"},
		checkers,
		&checklist.CheckListOptions{
			Interval:     1 * time.Second,
			WaitAllReady: true,
		},
	)

	if err := cl.Start(ctx); err != nil && ctx.Err() == nil {
		return err
	}

	return nil
}

func getComponentChecklistState(c model.Component) (checklist.ListItemState, checklist.ListItemInfo) {
	state := checklist.Waiting
	name := strings.TrimPrefix(c.Metadata.Name, fmt.Sprintf("%s-", c.Metadata.Runtime))
	version := "N/A"
	syncStatus := "N/A"
	healthStatus := "N/A"
	errs := ""

	if c.Version != "" {
		version = c.Version
	}

	if c.Self != nil && c.Self.Status != nil {
		syncStatus = string(c.Self.Status.SyncStatus)

		if c.Self.Status.HealthStatus != nil {
			healthStatus = string(*c.Self.Status.HealthStatus)
		}

		if len(c.Self.Errors) > 0 {
			// use the first sync error due to lack of space
			for _, err := range c.Self.Errors {
				se, ok := err.(model.SyncError)
				if ok && se.Level == model.ErrorLevelsError {
					errs = se.Message
					state = checklist.Error
				}
			}
		}
	}

	if healthStatus == string(model.HealthStatusHealthy) && syncStatus == string(model.SyncStatusSynced) {
		state = checklist.Ready
	}

	return state, []string{name, healthStatus, syncStatus, version, errs}
}

func intervalCheckIsRuntimePersisted(ctx context.Context, runtimeName string) error {
	maxRetries := 48 // up to 8 min
	ticker := time.NewTicker(time.Second * 10)
	defer ticker.Stop()
	subCtx, cancel := context.WithCancel(ctx)

	go func() {
		if err := printComponentsState(subCtx, runtimeName); err != nil {
			log.G(ctx).WithError(err).Error("failed to print components state")
		}
	}()
	defer cancel()

	for triesLeft := maxRetries; triesLeft > 0; triesLeft-- {
		select {
		case <-ctx.Done():
			return ctx.Err()
		case <-ticker.C:
		}

		runtime, err := cfConfig.NewClient().V2().Runtime().Get(ctx, runtimeName)
		if err != nil {
			if err == ctx.Err() {
				return ctx.Err()
			}

			log.G(ctx).Debugf("retrying the call to graphql API. Error: %s", err.Error())
		} else if runtime.InstallationStatus == model.InstallationStatusCompleted {
			return nil
		}
	}

	return fmt.Errorf("timed out while waiting for runtime installation to complete")
}

func NewRuntimeListCommand() *cobra.Command {
	cmd := &cobra.Command{
		Use:     "list",
		Aliases: []string{"ls"},
		Args:    cobra.NoArgs,
		Short:   "List all Codefresh runtimes",
		Example: util.Doc("<BIN> runtime list"),
		PreRunE: func(cmd *cobra.Command, args []string) error {
			return nil
		},
		RunE: func(cmd *cobra.Command, _ []string) error {
			ctx := cmd.Context()

			return RunRuntimeList(ctx)
		},
	}

	return cmd
}

func RunRuntimeList(ctx context.Context) error {
	runtimes, err := cfConfig.NewClient().V2().Runtime().List(ctx)
	if err != nil {
		return err
	}

	if len(runtimes) == 0 {
		log.G(ctx).Info("No runtimes were found")
		return nil
	}

	tb := ansiterm.NewTabWriter(os.Stdout, 0, 0, 4, ' ', 0)
	_, err = fmt.Fprintln(tb, "NAME\tNAMESPACE\tCLUSTER\tVERSION\tSYNC_STATUS\tHEALTH_STATUS\tHEALTH_MESSAGE\tINSTALLATION_STATUS\tINGRESS_HOST\tINGRESS_CLASS")
	if err != nil {
		return err
	}

	for _, rt := range runtimes {
		name := rt.Metadata.Name
		namespace := "N/A"
		cluster := "N/A"
		version := "N/A"
		syncStatus := rt.SyncStatus
		healthStatus := rt.HealthStatus
		healthMessage := "N/A"
		installationStatus := rt.InstallationStatus
		ingressHost := "N/A"
		ingressClass := "N/A"

		if rt.Metadata.Namespace != nil {
			namespace = *rt.Metadata.Namespace
		}

		if rt.Cluster != nil {
			cluster = *rt.Cluster
		}

		if rt.RuntimeVersion != nil {
			version = *rt.RuntimeVersion
		}

		if rt.HealthMessage != nil {
			healthMessage = *rt.HealthMessage
		}

		if rt.IngressHost != nil {
			ingressHost = *rt.IngressHost
		}

		if rt.IngressClass != nil {
			ingressClass = *rt.IngressClass
		}

		_, err = fmt.Fprintf(tb, "%s\t%s\t%s\t%s\t%s\t%s\t%s\t%s\t%s\t%s\n",
			name,
			namespace,
			cluster,
			version,
			syncStatus,
			healthStatus,
			healthMessage,
			installationStatus,
			ingressHost,
			ingressClass,
		)
		if err != nil {
			return err
		}
	}

	return tb.Flush()
}

func NewRuntimeUninstallCommand() *cobra.Command {
	var (
		opts            RuntimeUninstallOptions
		finalParameters map[string]string
	)

	cmd := &cobra.Command{
		Use:   "uninstall [RUNTIME_NAME]",
		Short: "Uninstall a Codefresh runtime",
		Args:  cobra.MaximumNArgs(1),
		Example: util.Doc(`
# To run this command you need to create a personal access token for your git provider
# and provide it using:

		export GIT_TOKEN=<token>

# or with the flag:

		--git-token <token>

# Deletes a runtime

	<BIN> runtime uninstall runtime-name --repo gitops_repo
`),
		PreRunE: func(cmd *cobra.Command, args []string) error {
			ctx := cmd.Context()

			createAnalyticsReporter(ctx, reporter.UninstallFlow, opts.DisableTelemetry)

			err := runtimeUninstallCommandPreRunHandler(cmd, args, &opts)
			handleCliStep(reporter.UninstallPhasePreCheckFinish, "Finished pre run checks", err, true, false)
			if err != nil {
				if errors.Is(err, promptui.ErrInterrupt) {
					return fmt.Errorf("uninstallation canceled by user")
				}

				return fmt.Errorf("pre run error: %w", err)
			}

			finalParameters = map[string]string{
				"Codefresh context": cfConfig.CurrentContext,
				"Kube context":      opts.kubeContext,
				"Runtime name":      opts.RuntimeName,
				"Repository URL":    opts.CloneOpts.Repo,
			}

			err = getApprovalFromUser(ctx, finalParameters, "runtime uninstall")
			if err != nil {
				return err
			}

			opts.Timeout = store.Get().WaitTimeout
			opts.CloneOpts.Parse()
			return nil
		},
		RunE: func(cmd *cobra.Command, _ []string) error {
			err := RunRuntimeUninstall(cmd.Context(), &opts)
			handleCliStep(reporter.UninstallPhaseFinish, "Uninstall phase finished", err, false, true)
			return err
		},
	}

	cmd.Flags().BoolVar(&opts.SkipChecks, "skip-checks", false, "If true, will not verify that runtime exists before uninstalling")
	cmd.Flags().DurationVar(&store.Get().WaitTimeout, "wait-timeout", store.Get().WaitTimeout, "How long to wait for the runtime components to be deleted")
	cmd.Flags().BoolVar(&opts.Force, "force", false, "If true, will guarantee the runtime is removed from the platform, even in case of errors while cleaning the repo and the cluster")
	cmd.Flags().BoolVar(&opts.FastExit, "fast-exit", false, "If true, will not wait for deletion of cluster resources. This means that full resource deletion will not be verified")
	cmd.Flags().BoolVar(&opts.DisableTelemetry, "disable-telemetry", false, "If true, will disable the analytics reporting for the uninstall process")

	opts.CloneOpts = apu.AddCloneFlags(cmd, &apu.CloneFlagsOptions{CloneForWrite: true})
	opts.KubeFactory = kube.AddFlags(cmd.Flags())

	return cmd
}

func RunRuntimeUninstall(ctx context.Context, opts *RuntimeUninstallOptions) error {
	defer printSummaryToUser()

	handleCliStep(reporter.UninstallPhaseStart, "Uninstall phase started", nil, false, false)

	// check whether the runtime exists
	var err error
	if !opts.SkipChecks {
		_, err = cfConfig.NewClient().V2().Runtime().Get(ctx, opts.RuntimeName)
	}
	handleCliStep(reporter.UninstallStepCheckRuntimeExists, "Checking if runtime exists", err, false, true)
	if err != nil {
		summaryArr = append(summaryArr, summaryLog{"you can attempt to uninstall again with the \"--skip-checks\" flag", Info})
		return err
	}

	log.G(ctx).Infof("Uninstalling runtime \"%s\" - this process may take a few minutes...", opts.RuntimeName)

	err = removeGitIntegrations(ctx, opts)
	if opts.Force {
		err = nil
	}
	handleCliStep(reporter.UninstallStepRemoveGitIntegrations, "Removing git integrations", err, false, true)
	if err != nil {
		summaryArr = append(summaryArr, summaryLog{"you can attempt to uninstall again with the \"--force\" flag", Info})
		return err
	}

	subCtx, cancel := context.WithCancel(ctx)
	go func() {
		if err := printApplicationsState(subCtx, opts.RuntimeName, opts.KubeFactory); err != nil {
			log.G(ctx).WithError(err).Debug("failed to print uninstallation progress")
		}
	}()

	err = apcmd.RunRepoUninstall(ctx, &apcmd.RepoUninstallOptions{
		Namespace:    opts.RuntimeName,
		Timeout:      opts.Timeout,
		CloneOptions: opts.CloneOpts,
		KubeFactory:  opts.KubeFactory,
		Force:        opts.Force,
		FastExit:     opts.FastExit,
	})
	cancel() // to tell the progress to stop displaying even if it's not finished
	if opts.Force {
		err = nil
	}
	handleCliStep(reporter.UninstallStepUninstallRepo, "Uninstalling repo", err, false, true)
	if err != nil {
		summaryArr = append(summaryArr, summaryLog{"you can attempt to uninstall again with the \"--force\" flag", Info})
		return err
	}

	err = deleteRuntimeFromPlatform(ctx, opts)
	handleCliStep(reporter.UninstallStepDeleteRuntimeFromPlatform, "Deleting runtime from platform", err, false, true)
	if err != nil {
		return fmt.Errorf("failed to delete runtime from the platform: %w", err)
	}

	if cfConfig.GetCurrentContext().DefaultRuntime == opts.RuntimeName {
		cfConfig.GetCurrentContext().DefaultRuntime = ""
	}

	uninstallDoneStr := fmt.Sprintf("Done uninstalling runtime \"%s\"", opts.RuntimeName)
	appendLogToSummary(uninstallDoneStr, nil)

	return nil
}

func printApplicationsState(ctx context.Context, runtime string, f kube.Factory) error {
	apps := map[string]*argocdv1alpha1.Application{}
	lock := sync.Mutex{}

	rc, err := f.ToRESTConfig()
	if err != nil {
		return err
	}

	cs, err := argocdv1alpha1cs.NewForConfig(rc)
	if err != nil {
		return err
	}

	appIf := cs.ArgoprojV1alpha1().Applications(runtime)
	componentsLabelSelector := fmt.Sprintf("%s=%s", store.Get().LabelKeyCFType, store.Get().CFComponentType)

	curApps, err := appIf.List(ctx, metav1.ListOptions{LabelSelector: componentsLabelSelector})
	if err != nil {
		return err
	}

	if len(curApps.Items) == 0 {
		// all apps already deleted nothing to wait for
		return nil
	}

	for i, a := range curApps.Items {
		apps[a.Name] = &curApps.Items[i]
	}

	// refresh components state
	go func() {
		t := time.NewTicker(time.Second)
		for {
			select {
			case <-ctx.Done():
				return
			case <-t.C:
			}

			curApps, err := appIf.List(ctx, metav1.ListOptions{LabelSelector: componentsLabelSelector})
			if err != nil {
				log.G(ctx).WithError(err).Debug("failed to refresh components state")
				continue
			}

			newApps := make(map[string]*argocdv1alpha1.Application, len(curApps.Items))
			for i, a := range curApps.Items {
				newApps[a.Name] = &curApps.Items[i]
			}

			lock.Lock()
			// update existing
			for i, a := range curApps.Items {
				apps[a.Name] = &curApps.Items[i]
			}

			// clear deleted apps
			for name := range apps {
				if _, ok := newApps[name]; !ok {
					delete(apps, name)
				}
			}
			lock.Unlock()
		}
	}()

	checkers := make([]checklist.Checker, len(curApps.Items))
	for i, a := range curApps.Items {
		name := a.Name
		checkers[i] = func(ctx context.Context) (checklist.ListItemState, checklist.ListItemInfo) {
			lock.Lock()
			defer lock.Unlock()
			return getApplicationChecklistState(name, apps[name], runtime)
		}
	}

	cl := checklist.NewCheckList(
		os.Stdout,
		checklist.ListItemInfo{"COMPONENT", "STATUS"},
		checkers,
		&checklist.CheckListOptions{
			WaitAllReady: true,
		},
	)

	if err := cl.Start(ctx); err != nil && ctx.Err() == nil {
		return err
	}

	return nil
}

func getApplicationChecklistState(name string, a *argocdv1alpha1.Application, runtime string) (checklist.ListItemState, checklist.ListItemInfo) {
	state := checklist.Waiting
	name = strings.TrimPrefix(name, fmt.Sprintf("%s-", runtime))
	status := "N/A"

	if a == nil {
		status = "Deleted"
		state = checklist.Ready
	} else if string(a.Status.Health.Status) != "" {
		status = string(a.Status.Health.Status)
	}

	return state, []string{name, status}
}

func deleteRuntimeFromPlatform(ctx context.Context, opts *RuntimeUninstallOptions) error {
	log.G(ctx).Infof("Deleting runtime \"%s\" from the platform", opts.RuntimeName)
	_, err := cfConfig.NewClient().V2().Runtime().Delete(ctx, opts.RuntimeName)
	if err != nil {
		return err
	}

	log.G(ctx).Infof("Successfully deleted runtime \"%s\" from the platform", opts.RuntimeName)
	return nil
}

func NewRuntimeUpgradeCommand() *cobra.Command {
	var (
		versionStr      string
		finalParameters map[string]string
		opts            RuntimeUpgradeOptions
	)

	cmd := &cobra.Command{
		Use:   "upgrade [RUNTIME_NAME]",
		Short: "Upgrade a Codefresh runtime",
		Args:  cobra.MaximumNArgs(1),
		Example: util.Doc(`
# To run this command you need to create a personal access token for your git provider
# and provide it using:

		export GIT_TOKEN=<token>

# or with the flag:

		--git-token <token>

# Upgrade a runtime to version v0.0.30

	<BIN> runtime upgrade runtime-name --version 0.0.30 --repo gitops_repo
`),
		PreRunE: func(cmd *cobra.Command, args []string) error {
			ctx := cmd.Context()

			createAnalyticsReporter(ctx, reporter.UpgradeFlow, opts.DisableTelemetry)

			err := runtimeUpgradeCommandPreRunHandler(cmd, args, &opts)
			handleCliStep(reporter.UpgradePhasePreCheckFinish, "Finished pre run checks", err, true, false)
			if err != nil {
				if errors.Is(err, promptui.ErrInterrupt) {
					return fmt.Errorf("upgrade canceled by user")
				}
				return fmt.Errorf("pre run error: %w", err)
			}

			finalParameters = map[string]string{
				"Codefresh context": cfConfig.CurrentContext,
				"Runtime name":      opts.RuntimeName,
				"Repository URL":    opts.CloneOpts.Repo,
			}

			if versionStr != "" {
				finalParameters["Version"] = versionStr
			}

			err = getApprovalFromUser(ctx, finalParameters, "runtime upgrade")
			if err != nil {
				return err
			}

			opts.CloneOpts.Parse()
			return nil
		},
		RunE: func(cmd *cobra.Command, _ []string) error {
			var err error
			ctx := cmd.Context()

			if versionStr != "" {
				opts.Version, err = semver.NewVersion(versionStr)
				if err != nil {
					return err
				}
			}

			opts.CommonConfig = &runtime.CommonConfig{
				CodefreshBaseURL: cfConfig.GetCurrentContext().URL,
			}

			err = RunRuntimeUpgrade(ctx, &opts)
			handleCliStep(reporter.UpgradePhaseFinish, "Runtime upgrade phase finished", err, false, false)
			return err
		},
	}

	cmd.Flags().StringVar(&versionStr, "version", "", "The runtime version to upgrade to, defaults to latest")
	cmd.Flags().BoolVar(&opts.DisableTelemetry, "disable-telemetry", false, "If true, will disable analytics reporting for the upgrade process")
	cmd.Flags().BoolVar(&store.Get().SetDefaultResources, "set-default-resources", false, "If true, will set default requests and limits on all of the runtime components")
	opts.CloneOpts = apu.AddCloneFlags(cmd, &apu.CloneFlagsOptions{CloneForWrite: true})

	return cmd
}

func RunRuntimeUpgrade(ctx context.Context, opts *RuntimeUpgradeOptions) error {
	handleCliStep(reporter.UpgradePhaseStart, "Runtime upgrade phase started", nil, false, true)

	log.G(ctx).Info("Downloading runtime definition")
	newRt, err := runtime.Download(opts.Version, opts.RuntimeName)
	handleCliStep(reporter.UpgradeStepDownloadRuntimeDefinition, "Downloading runtime definition", err, true, false)
	if err != nil {
		return fmt.Errorf("failed to download runtime definition: %w", err)
	}

	if newRt.Spec.DefVersion.GreaterThan(store.Get().MaxDefVersion) {
		err = fmt.Errorf("please upgrade your cli version before upgrading to %s", newRt.Spec.Version)
	}
	handleCliStep(reporter.UpgradeStepRunPreCheckEnsureCliVersion, "Checking CLI version", err, true, false)
	if err != nil {
		return err
	}

	log.G(ctx).Info("Cloning installation repository")
	r, fs, err := opts.CloneOpts.GetRepo(ctx)
	handleCliStep(reporter.UpgradeStepGetRepo, "Getting repository", err, true, false)
	if err != nil {
		return err
	}

	log.G(ctx).Info("Loading current runtime definition")
	curRt, err := runtime.Load(fs, fs.Join(apstore.Default.BootsrtrapDir, opts.RuntimeName+".yaml"))
	handleCliStep(reporter.UpgradeStepLoadRuntimeDefinition, "Loading runtime definition", err, true, false)
	if err != nil {
		return fmt.Errorf("failed to load current runtime definition: %w", err)
	}

	if !newRt.Spec.Version.GreaterThan(curRt.Spec.Version) {
		err = fmt.Errorf("current runtime version (%s) is greater than or equal to the specified version (%s)", curRt.Spec.Version, newRt.Spec.Version)
	}
	handleCliStep(reporter.UpgradeStepLoadRuntimeDefinition, "Comparing runtime versions", err, true, false)
	if err != nil {
		return err
	}

	log.G(ctx).Infof("Upgrading runtime \"%s\" to version: v%s", opts.RuntimeName, newRt.Spec.Version)
	newComponents, err := curRt.Upgrade(fs, newRt, opts.CommonConfig)
	handleCliStep(reporter.UpgradeStepUpgradeRuntime, "Upgrading runtime", err, false, false)
	if err != nil {
		return fmt.Errorf("failed to upgrade runtime: %w", err)
	}

	log.G(ctx).Info("Pushing new runtime definition")
	err = apu.PushWithMessage(ctx, r, fmt.Sprintf("Upgraded to %s", newRt.Spec.Version))
	handleCliStep(reporter.UpgradeStepPushRuntimeDefinition, "Pushing new runtime definition", err, false, false)
	if err != nil {
		return err
	}

	for _, component := range newComponents {
		log.G(ctx).Infof("Installing new component \"%s\"", component.Name)
		component.IsInternal = true
		err = component.CreateApp(ctx, nil, opts.CloneOpts, opts.RuntimeName, store.Get().CFComponentType, "", "")
		if err != nil {
			err = fmt.Errorf("failed to create \"%s\" application: %w", component.Name, err)
			break
		}
	}

	handleCliStep(reporter.UpgradeStepInstallNewComponents, "Install new components", err, false, false)

	log.G(ctx).Infof("Runtime upgraded to version: v%s", newRt.Spec.Version)

	return nil
}

func persistRuntime(ctx context.Context, cloneOpts *git.CloneOptions, rt *runtime.Runtime, rtConf *runtime.CommonConfig) error {
	r, fs, err := cloneOpts.GetRepo(ctx)
	if err != nil {
		return err
	}

	if err = rt.Save(fs, fs.Join(apstore.Default.BootsrtrapDir, rt.Name+".yaml"), rtConf); err != nil {
		return err
	}

	if err := updateProject(fs, rt); err != nil {
		return err
	}

	log.G(ctx).Info("Pushing runtime definition to the installation repo")

	return apu.PushWithMessage(ctx, r, "Persisted runtime data")
}

func createWorkflowsIngress(ctx context.Context, opts *RuntimeInstallOptions, rt *runtime.Runtime) error {
	r, fs, err := opts.InsCloneOpts.GetRepo(ctx)
	if err != nil {
		return err
	}

	overlaysDir := fs.Join(apstore.Default.AppsDir, store.Get().WorkflowsIngressPath, apstore.Default.OverlaysDir, rt.Name)
	ingressOptions := ingressutil.CreateIngressOptions{
		Name:             rt.Name + store.Get().WorkflowsIngressName,
		Namespace:        rt.Namespace,
		IngressClassName: opts.IngressClass,
		Host:             opts.HostName,
		Annotations: map[string]string{
			"ingress.kubernetes.io/protocol":               "https",
			"ingress.kubernetes.io/rewrite-target":         "/$2",
			"nginx.ingress.kubernetes.io/backend-protocol": "https",
			"nginx.ingress.kubernetes.io/rewrite-target":   "/$2",
		},
		Paths: []ingressutil.IngressPath{
			{
				Path:        fmt.Sprintf("/%s(/|$)(.*)", store.Get().WorkflowsIngressPath),
				PathType:    netv1.PathTypeImplementationSpecific,
				ServiceName: store.Get().ArgoWFServiceName,
				ServicePort: store.Get().ArgoWFServicePort,
			},
		},
	}

	ingress := ingressutil.CreateIngress(&ingressOptions)
	opts.IngressController.Decorate(ingress)

	if err = fs.WriteYamls(fs.Join(overlaysDir, "ingress.yaml"), ingress); err != nil {
		return err
	}

	if err = billyUtils.WriteFile(fs, fs.Join(overlaysDir, "ingress-patch.json"), workflowsIngressPatch, 0666); err != nil {
		return err
	}

	kust, err := kustutil.ReadKustomization(fs, overlaysDir)
	if err != nil {
		return err
	}

	kust.Resources = append(kust.Resources, "ingress.yaml")
	kust.Patches = append(kust.Patches, kusttypes.Patch{
		Target: &kusttypes.Selector{
			ResId: kustid.ResId{
				Gvk: kustid.Gvk{
					Group:   appsv1.SchemeGroupVersion.Group,
					Version: appsv1.SchemeGroupVersion.Version,
					Kind:    "Deployment",
				},
				Name: store.Get().ArgoWFServiceName,
			},
		},
		Path: "ingress-patch.json",
	})
	if err = kustutil.WriteKustomization(fs, kust, overlaysDir); err != nil {
		return err
	}

	log.G(ctx).Info("Pushing Argo Workflows ingress manifests")

	return apu.PushWithMessage(ctx, r, "Created Workflows Ingress")
}

func configureAppProxy(ctx context.Context, opts *RuntimeInstallOptions, rt *runtime.Runtime) error {
	r, fs, err := opts.InsCloneOpts.GetRepo(ctx)
	if err != nil {
		return err
	}

	overlaysDir := fs.Join(apstore.Default.AppsDir, "app-proxy", apstore.Default.OverlaysDir, rt.Name)

	kust, err := kustutil.ReadKustomization(fs, overlaysDir)
	if err != nil {
		return err
	}

	literalResources := []string{
		"argoWorkflowsInsecure=true",
		fmt.Sprintf("cfHost=%s", cfConfig.GetCurrentContext().URL),
		fmt.Sprintf("cors=%s", cfConfig.GetCurrentContext().URL),
		"env=production",
	}

	// configure codefresh host
	kust.ConfigMapGenerator = append(kust.ConfigMapGenerator, kusttypes.ConfigMapArgs{
		GeneratorArgs: kusttypes.GeneratorArgs{
			Name:     store.Get().AppProxyServiceName + "-cm",
			Behavior: "merge",
			KvPairSources: kusttypes.KvPairSources{
				LiteralSources: literalResources,
			},
		},
	})

	if !store.Get().SkipIngress {
		ingressOptions := ingressutil.CreateIngressOptions{
			Name:             rt.Name + store.Get().AppProxyIngressName,
			Namespace:        rt.Namespace,
			IngressClassName: opts.IngressClass,
			Host:             opts.HostName,
			Paths: []ingressutil.IngressPath{
				{
					Path:        store.Get().AppProxyIngressPath,
					PathType:    netv1.PathTypePrefix,
					ServiceName: store.Get().AppProxyServiceName,
					ServicePort: store.Get().AppProxyServicePort,
				},
			},
		}

		ingress := ingressutil.CreateIngress(&ingressOptions)
		opts.IngressController.Decorate(ingress)

		if err = fs.WriteYamls(fs.Join(overlaysDir, "ingress.yaml"), ingress); err != nil {
			return err
		}

		kust.Resources = append(kust.Resources, "ingress.yaml")
	}

	if err = kustutil.WriteKustomization(fs, kust, overlaysDir); err != nil {
		return err
	}

	log.G(ctx).Info("Pushing App-Proxy ingress manifests")

	return apu.PushWithMessage(ctx, r, "Created App-Proxy Ingress")
}

func updateCodefreshCM(ctx context.Context, opts *RuntimeInstallOptions, rt *runtime.Runtime, server string) error {
	var repofs fs.FS
	var marshalRuntime []byte
	var r git.Repository
	var err error

	r, repofs, err = opts.InsCloneOpts.GetRepo(ctx)
	if err != nil {
		return fmt.Errorf("failed to get repo while updating codefresh-cm: %w", err)
	}

	codefreshCM := &v1.ConfigMap{}

	runtime, err := getRuntimeDataFromCodefreshCM(ctx, repofs, rt.Name, codefreshCM)
	if err != nil {
		return fmt.Errorf("failed to get runtime data while updating codefresh-cm: %w", err)
	}

	runtime.Spec.Cluster = server
	runtime.Spec.IngressClass = opts.IngressClass
	runtime.Spec.IngressController = opts.IngressController.Name()
	runtime.Spec.IngressHost = opts.IngressHost

	marshalRuntime, err = yaml.Marshal(runtime)
	if err != nil {
		return fmt.Errorf("failed to marshal runtime while updating codefresh-cm: %w", err)
	}

	codefreshCM.Data["runtime"] = string(marshalRuntime)
	err = repofs.WriteYamls(repofs.Join(apstore.Default.BootsrtrapDir, rt.Name+".yaml"), codefreshCM)
	if err != nil {
		return fmt.Errorf("failed to write file while updating codefresh-cm: %w", err)
	}

	err = apu.PushWithMessage(ctx, r, "Updating codefresh-cm")
	if err != nil {
		return fmt.Errorf("failed to push to git while updating codefresh-cm: %w", err)
	}

	return nil
}

func applySecretsToCluster(ctx context.Context, opts *RuntimeInstallOptions) error {
	runtimeTokenSecret, err := getRuntimeTokenSecret(opts.RuntimeName, opts.RuntimeToken, opts.RuntimeStoreIV)
	if err != nil {
		return fmt.Errorf("failed to create codefresh token secret: %w", err)
	}

	argoTokenSecret, err := getArgoCDTokenSecret(ctx, opts.kubeContext, opts.RuntimeName, opts.Insecure)
	if err != nil {
		return fmt.Errorf("failed to create argocd token secret: %w", err)
	}

	if err = opts.KubeFactory.Apply(ctx, aputil.JoinManifests(runtimeTokenSecret, argoTokenSecret)); err != nil {
		return fmt.Errorf("failed to create codefresh token: %w", err)
	}

	return nil
}

func createEventsReporter(ctx context.Context, cloneOpts *git.CloneOptions, opts *RuntimeInstallOptions) error {
	resPath := cloneOpts.FS.Join(apstore.Default.AppsDir, store.Get().EventsReporterName, opts.RuntimeName, "resources")
	u, err := url.Parse(cloneOpts.URL())
	if err != nil {
		return fmt.Errorf("failed to parse url: %w", err)
	}
	u.Path += "/" + resPath
	q := u.Query()
	q.Add("ref", cloneOpts.Revision())
	u.RawQuery = q.Encode()

	appDef := &runtime.AppDef{
		Name:       store.Get().EventsReporterName,
		Type:       application.AppTypeDirectory,
		URL:        u.String(),
		IsInternal: true,
	}
	if err := appDef.CreateApp(ctx, opts.KubeFactory, cloneOpts, opts.RuntimeName, store.Get().CFComponentType, "", ""); err != nil {
		return err
	}

	r, repofs, err := cloneOpts.GetRepo(ctx)
	if err != nil {
		return err
	}

	if err := createEventsReporterEventSource(repofs, resPath, opts.RuntimeName, opts.Insecure); err != nil {
		return err
	}

	eventsReporterTriggers := []string{"events"}
	if err := createSensor(repofs, store.Get().EventsReporterName, resPath, opts.RuntimeName, store.Get().EventsReporterName, eventsReporterTriggers, "data"); err != nil {
		return err
	}

	log.G(ctx).Info("Pushing Event Reporter manifests")

	return apu.PushWithMessage(ctx, r, "Created Codefresh Event Reporter")
}

func createReporter(ctx context.Context, cloneOpts *git.CloneOptions, opts *RuntimeInstallOptions, reporterCreateOpts reporterCreateOptions) error {
	resPath := cloneOpts.FS.Join(apstore.Default.AppsDir, reporterCreateOpts.reporterName, opts.RuntimeName, "resources")
	u, err := url.Parse(cloneOpts.URL())
	if err != nil {
		return fmt.Errorf("failed to parse url: %w", err)
	}
	u.Path += "/" + resPath
	q := u.Query()
	q.Add("ref", cloneOpts.Revision())
	u.RawQuery = q.Encode()

	appDef := &runtime.AppDef{
		Name:       reporterCreateOpts.reporterName,
		Type:       application.AppTypeDirectory,
		URL:        u.String(),
		IsInternal: reporterCreateOpts.IsInternal,
	}
	if err := appDef.CreateApp(ctx, opts.KubeFactory, cloneOpts, opts.RuntimeName, store.Get().CFComponentType, "", ""); err != nil {
		return err
	}

	r, repofs, err := cloneOpts.GetRepo(ctx)
	if err != nil {
		return err
	}

	if err := createReporterRBAC(repofs, resPath, opts.RuntimeName, reporterCreateOpts.saName); err != nil {
		return err
	}

	if err := createReporterEventSource(repofs, resPath, opts.RuntimeName, reporterCreateOpts); err != nil {
		return err
	}

	var triggerNames []string
	for _, gvr := range reporterCreateOpts.gvr {
		triggerNames = append(triggerNames, gvr.resourceName)
	}

	if err := createSensor(repofs, reporterCreateOpts.reporterName, resPath, opts.RuntimeName, reporterCreateOpts.reporterName, triggerNames, "data.object"); err != nil {
		return err
	}

	titleCase := cases.Title(language.AmericanEnglish)
	log.G(ctx).Info("Pushing Codefresh ", titleCase.String(reporterCreateOpts.reporterName), " manifests")

	pushMessage := "Created Codefresh" + titleCase.String(reporterCreateOpts.reporterName) + "Reporter"

	return apu.PushWithMessage(ctx, r, pushMessage)
}

func updateProject(repofs fs.FS, rt *runtime.Runtime) error {
	projPath := repofs.Join(apstore.Default.ProjectsDir, rt.Name+".yaml")
	project, appset, err := getProjectInfoFromFile(repofs, projPath)
	if err != nil {
		return err
	}

	if project.ObjectMeta.Labels == nil {
		project.ObjectMeta.Labels = make(map[string]string)
	}

	project.ObjectMeta.Labels[store.Get().LabelKeyCFType] = store.Get().CFRuntimeType

	return repofs.WriteYamls(projPath, project, appset)
}

var getProjectInfoFromFile = func(repofs fs.FS, name string) (*argocdv1alpha1.AppProject, *appset.ApplicationSet, error) {
	proj := &argocdv1alpha1.AppProject{}
	appSet := &appset.ApplicationSet{}
	if err := repofs.ReadYamls(name, proj, appSet); err != nil {
		return nil, nil, err
	}

	return proj, appSet, nil
}

func getRuntimeTokenSecret(namespace string, token string, iv string) ([]byte, error) {
	return yaml.Marshal(&v1.Secret{
		TypeMeta: metav1.TypeMeta{
			APIVersion: "v1",
			Kind:       "Secret",
		},
		ObjectMeta: metav1.ObjectMeta{
			Name:      store.Get().CFTokenSecret,
			Namespace: namespace,
			Labels: map[string]string{
				apstore.Default.LabelKeyAppManagedBy: apstore.Default.LabelValueManagedBy,
			},
		},
		Data: map[string][]byte{
			store.Get().CFTokenSecretKey:   []byte(token),
			store.Get().CFStoreIVSecretKey: []byte(iv),
		},
	})
}

func getArgoCDTokenSecret(ctx context.Context, kubeContext, namespace string, insecure bool) ([]byte, error) {
	token, err := cdutil.GenerateToken(ctx, "admin", kubeContext, namespace, insecure)
	if err != nil {
		return nil, err
	}

	return yaml.Marshal(&v1.Secret{
		TypeMeta: metav1.TypeMeta{
			APIVersion: "v1",
			Kind:       "Secret",
		},
		ObjectMeta: metav1.ObjectMeta{
			Name:      store.Get().ArgoCDTokenSecret,
			Namespace: namespace,
			Labels: map[string]string{
				apstore.Default.LabelKeyAppPartOf: apstore.Default.ArgoCDNamespace,
			},
		},
		Data: map[string][]byte{
			store.Get().ArgoCDTokenKey: []byte(token),
		},
	})
}

func createReporterRBAC(repofs fs.FS, path, runtimeName, saName string) error {
	serviceAccount := &v1.ServiceAccount{
		TypeMeta: metav1.TypeMeta{
			Kind:       "ServiceAccount",
			APIVersion: "v1",
		},
		ObjectMeta: metav1.ObjectMeta{
			Name:      saName,
			Namespace: runtimeName,
		},
	}

	role := &rbacv1.Role{
		TypeMeta: metav1.TypeMeta{
			Kind:       "Role",
			APIVersion: "rbac.authorization.k8s.io/v1",
		},
		ObjectMeta: metav1.ObjectMeta{
			Name:      saName,
			Namespace: runtimeName,
		},
		Rules: []rbacv1.PolicyRule{
			{
				APIGroups: []string{"*"},
				Resources: []string{"*"},
				Verbs:     []string{"*"},
			},
		},
	}

	roleBinding := rbacv1.RoleBinding{
		TypeMeta: metav1.TypeMeta{
			Kind:       "RoleBinding",
			APIVersion: "rbac.authorization.k8s.io/v1",
		},
		ObjectMeta: metav1.ObjectMeta{
			Name:      saName,
			Namespace: runtimeName,
		},
		Subjects: []rbacv1.Subject{
			{
				Kind:      "ServiceAccount",
				Namespace: runtimeName,
				Name:      saName,
			},
		},
		RoleRef: rbacv1.RoleRef{
			Kind: "Role",
			Name: saName,
		},
	}

	return repofs.WriteYamls(repofs.Join(path, "rbac.yaml"), serviceAccount, role, roleBinding)
}

func createEventsReporterEventSource(repofs fs.FS, path, namespace string, insecure bool) error {
	port := 443
	if insecure {
		port = 80
	}
	argoCDSvc := fmt.Sprintf("argocd-server.%s.svc:%d", namespace, port)

	eventSource := eventsutil.CreateEventSource(&eventsutil.CreateEventSourceOptions{
		Name:         store.Get().EventsReporterName,
		Namespace:    namespace,
		EventBusName: store.Get().EventBusName,
		Generic: map[string]eventsutil.CreateGenericEventSourceOptions{
			"events": {
				URL:             argoCDSvc,
				TokenSecretName: store.Get().ArgoCDTokenSecret,
				Insecure:        insecure,
			},
		},
	})
	return repofs.WriteYamls(repofs.Join(path, "event-source.yaml"), eventSource)
}

func createReporterEventSource(repofs fs.FS, path, namespace string, reporterCreateOpts reporterCreateOptions) error {
	var eventSource *aev1alpha1.EventSource
	var options *eventsutil.CreateEventSourceOptions

	var resourceNames []string
	for _, gvr := range reporterCreateOpts.gvr {
		resourceNames = append(resourceNames, gvr.resourceName)
	}

	options = &eventsutil.CreateEventSourceOptions{
		Name:               reporterCreateOpts.reporterName,
		Namespace:          namespace,
		ServiceAccountName: reporterCreateOpts.saName,
		EventBusName:       store.Get().EventBusName,
		Resource:           map[string]eventsutil.CreateResourceEventSourceOptions{},
	}

	for i, name := range resourceNames {
		options.Resource[name] = eventsutil.CreateResourceEventSourceOptions{
			Group:     reporterCreateOpts.gvr[i].group,
			Version:   reporterCreateOpts.gvr[i].version,
			Resource:  reporterCreateOpts.gvr[i].resourceName,
			Namespace: namespace,
		}
	}

	eventSource = eventsutil.CreateEventSource(options)

	return repofs.WriteYamls(repofs.Join(path, "event-source.yaml"), eventSource)
}

func createSensor(repofs fs.FS, name, path, namespace, eventSourceName string, triggers []string, dataKey string) error {
	sensor := eventsutil.CreateSensor(&eventsutil.CreateSensorOptions{
		Name:            name,
		Namespace:       namespace,
		EventSourceName: eventSourceName,
		EventBusName:    store.Get().EventBusName,
		TriggerURL:      cfConfig.GetCurrentContext().URL + store.Get().EventReportingEndpoint,
		Triggers:        triggers,
		TriggerDestKey:  dataKey,
	})
	return repofs.WriteYamls(repofs.Join(path, "sensor.yaml"), sensor)
}

func ensureGitIntegrationOpts(opts *RuntimeInstallOptions) error {
	var err error

	if opts.InsCloneOpts.Provider == "" {
		if opts.GitIntegrationCreationOpts.Provider, err = inferProviderFromCloneURL(opts.InsCloneOpts.URL()); err != nil {
			return err
		}
	} else {
		opts.GitIntegrationCreationOpts.Provider = apmodel.GitProviders(strings.ToUpper(opts.InsCloneOpts.Provider))
	}

	if opts.GitIntegrationCreationOpts.APIURL == "" {
		if opts.GitIntegrationCreationOpts.APIURL, err = inferAPIURLForGitProvider(opts.GitIntegrationCreationOpts.Provider); err != nil {
			return err
		}
	}

	if opts.GitIntegrationRegistrationOpts.Token == "" {
		return fmt.Errorf("git personal access token is missing")
	}

	return nil
}

func inferProviderFromCloneURL(cloneURL string) (apmodel.GitProviders, error) {
	const suggest = "you can specify a git provider explicitly with --provider"

	if strings.Contains(cloneURL, "github.com") {
		return apmodel.GitProvidersGithub, nil
	}
	if strings.Contains(cloneURL, "gitlab.com") {
		return apmodel.GitProvidersGitlab, nil
	}

	return apmodel.GitProviders(""), fmt.Errorf("failed to infer git provider from clone url: %s, %s", cloneURL, suggest)
}

func inferAPIURLForGitProvider(provider apmodel.GitProviders) (string, error) {
	const suggest = "you can specify a git provider explicitly with --provider-api-url"

	switch provider {
	case apmodel.GitProvidersGithub:
		return "https://api.github.com", nil
	case apmodel.GitProvidersGitlab:
		return "https://gitlab.com/api/v4", nil
	}

	return "", fmt.Errorf("cannot infer api-url for git provider %s, %s", provider, suggest)
}

// display the user the old vs. the new configurations that will be changed upon recovery
// and asks for permission to proceed
func getInstallationFromRepoApproval(ctx context.Context, opts *RuntimeInstallOptions) error {
	server, err := util.KubeCurrentServer(opts.kubeconfig)
	if err != nil {
		return fmt.Errorf("failed getting new cluster server: %w", err)
	}

	newConfigurations := map[string]string{
		"ClusterServer":     server,
		"IngressClass":      opts.IngressClass,
		"IngressController": opts.IngressController.Name(),
		"IngressHost":       opts.IngressHost,
	}
	_, repofs, err := opts.InsCloneOpts.GetRepo(ctx)
	if err != nil {
		return fmt.Errorf("failed to get repo while getting user's approval: %w", err)
	}

	codefreshCM := &v1.ConfigMap{}
	runtime, err := getRuntimeDataFromCodefreshCM(ctx, repofs, opts.RuntimeName, codefreshCM)
	if err != nil {
		return err
	}

	previousConfigurations := map[string]string{
		"ClusterServer":     runtime.Spec.Cluster,
		"IngressClass":      runtime.Spec.IngressClass,
		"IngressController": runtime.Spec.IngressController,
		"IngressHost":       runtime.Spec.IngressHost,
	}

	printPreviousVsNewConfigsToUser(previousConfigurations, newConfigurations)

	if !store.Get().Silent {
		templates := &promptui.SelectTemplates{
			Selected: "{{ . | yellow }} ",
		}

		labelStr := fmt.Sprintf("%vDo you wish to proceed?%v", CYAN, COLOR_RESET)

		prompt := promptui.Select{
			Label:     labelStr,
			Items:     []string{"Yes", "No"},
			Templates: templates,
		}

		_, result, err := prompt.Run()
		if err != nil {
			return err
		}

		if result == "No" {
			return fmt.Errorf("installation from existing repo was cancelled")
		}
	}

	return nil
}

func getRuntimeDataFromCodefreshCM(ctx context.Context, repofs fs.FS, runtimeName string, codefreshCM *v1.ConfigMap) (*runtime.Runtime, error) {
	err := repofs.ReadYamls(repofs.Join(apstore.Default.BootsrtrapDir, runtimeName+".yaml"), codefreshCM)
	if err != nil {
		return nil, fmt.Errorf("failed to read file '%s': %w", runtimeName+".yaml", err)
	}

	data := codefreshCM.Data["runtime"]
	runtime := &runtime.Runtime{}
	err = yaml.Unmarshal([]byte(data), runtime)
	if err != nil {
		return nil, fmt.Errorf("failed to unmarshal runtime: %w", err)
	}

	return runtime, nil
}

func postInstallationHandler(ctx context.Context, opts *RuntimeInstallOptions, err error, disableRollback *bool) {
	if err != nil && !*disableRollback {
		summaryArr = append(summaryArr, summaryLog{"----------Uninstalling runtime----------", Info})
		log.G(ctx).Warnf("installation failed due to error : %s, performing installation rollback", err.Error())
		err := RunRuntimeUninstall(ctx, &RuntimeUninstallOptions{
			RuntimeName: opts.RuntimeName,
			Timeout:     store.Get().WaitTimeout,
			CloneOpts:   opts.InsCloneOpts,
			KubeFactory: opts.KubeFactory,
			SkipChecks:  true,
			Force:       true,
			FastExit:    false,
		})
		handleCliStep(reporter.UninstallPhaseFinish, "Uninstall phase finished after rollback", err, false, true)
		if err != nil {
			log.G(ctx).Errorf("installation rollback failed: %s", err.Error())
		}
	}

	printSummaryToUser()
}

func handleCliStep(step reporter.CliStep, message string, err error, preStep bool, appendToLog bool) {
	r := reporter.G()
	status := reporter.SUCCESS
	if err != nil {
		if preStep {
			status = reporter.CANCELED
		} else {
			status = reporter.FAILURE
		}
	}

	r.ReportStep(reporter.CliStepData{
		Step:        step,
		Status:      status,
		Description: message,
		Err:         err,
	})

	if appendToLog {
		appendLogToSummary(message, err)
	}
}

func appendLogToSummary(message string, err error) {
	if err != nil {
		summaryArr = append(summaryArr, summaryLog{message, Failed})
	} else {
		summaryArr = append(summaryArr, summaryLog{message, Success})
	}
}

func printSummaryToUser() {
	for i := 0; i < len(summaryArr); i++ {
		if summaryArr[i].level == Success {
			fmt.Printf("%s -> %v%s%v\n", summaryArr[i].message, GREEN, summaryArr[i].level, COLOR_RESET)
		} else if summaryArr[i].level == Failed {
			fmt.Printf("%s -> %v%s%v\n", summaryArr[i].message, RED, summaryArr[i].level, COLOR_RESET)
		} else {
			fmt.Printf("%s\n", summaryArr[i].message)
		}
	}
	//clear array to avoid double printing
	summaryArr = []summaryLog{}
}

func printPreviousVsNewConfigsToUser(previousConfigurations map[string]string, newConfigurations map[string]string) {
	fmt.Printf("%vYou are about to recover a runtime from an existing repo. some configuration will be changed as follows:\n%v", CYAN, COLOR_RESET)
	fmt.Printf("%vCluster server:%v     %s %v--> %s%v\n", BOLD, BOLD_RESET, previousConfigurations["ClusterServer"], GREEN, newConfigurations["ClusterServer"], COLOR_RESET)
	fmt.Printf("%vIngress class:%v      %s %v--> %s%v\n", BOLD, BOLD_RESET, previousConfigurations["IngressClass"], GREEN, newConfigurations["IngressClass"], COLOR_RESET)
	fmt.Printf("%vIngress controller:%v %s %v--> %s%v\n", BOLD, BOLD_RESET, previousConfigurations["IngressController"], GREEN, newConfigurations["IngressController"], COLOR_RESET)
	fmt.Printf("%vIngress host:%v       %s %v--> %s%v\n", BOLD, BOLD_RESET, previousConfigurations["IngressHost"], GREEN, newConfigurations["IngressHost"], COLOR_RESET)
}

func createAnalyticsReporter(ctx context.Context, flow reporter.FlowType, disableTelemetry bool) {
	if disableTelemetry {
		log.G().Debug("Analytics Reporter disabled by the --disable-telemetry flag.")
		return
	}

	user, err := cfConfig.GetCurrentContext().GetUser(ctx)
	// If error, it will default to noop reporter
	if err != nil {
		log.G().Debug("Failed to get user from context")
		return
	}

	url := cfConfig.GetCurrentContext().URL

	if url != store.Get().DefaultAPI {
		log.G().Debug("Not reporting for local env")
		return
	}

	reporter.Init(user, flow)
}

func validateRuntimeName(runtime string) error {
	var err error
	isValid, err := IsValidName(runtime)
	if err != nil {
		err = fmt.Errorf("failed to check the validity of the runtime name: %w", err)
	} else if !isValid {
		err = fmt.Errorf("runtime name cannot have any uppercase letters, must start with a character, end with character or number, and be shorter than 63 chars")
	}

	return err
}

func getVersionIfExists(versionStr string) (*semver.Version, error) {
	if versionStr != "" {
		log.G().Infof("vesionStr: %s", versionStr)
		return semver.NewVersion(versionStr)
	}

	return nil, nil
}

func initializeGitSourceCloneOpts(opts *RuntimeInstallOptions) {
	opts.GsCloneOpts.Provider = opts.InsCloneOpts.Provider
	opts.GsCloneOpts.Auth = opts.InsCloneOpts.Auth
	opts.GsCloneOpts.Progress = opts.InsCloneOpts.Progress
	host, orgRepo, _, _, _, suffix, _ := aputil.ParseGitUrl(opts.InsCloneOpts.Repo)
	opts.GsCloneOpts.Repo = host + orgRepo + "_git-source" + suffix + "/resources" + "_" + opts.RuntimeName
}<|MERGE_RESOLUTION|>--- conflicted
+++ resolved
@@ -606,7 +606,6 @@
 
 	ingressControllerName := opts.IngressController.Name()
 
-<<<<<<< HEAD
 	token, iv, sharedConfigRepo, err := createRuntimeOnPlatform(ctx, &model.RuntimeInstallationArgs{
 		RuntimeName:               opts.RuntimeName,
 		Cluster:                   server,
@@ -617,18 +616,7 @@
 		ComponentNames:            componentNames,
 		Repo:                      &opts.InsCloneOpts.Repo,
 		SuggestedSharedConfigRepo: &opts.SharedConfigCloneOpts.Repo,
-=======
-	token, iv, err := createRuntimeOnPlatform(ctx, &model.RuntimeInstallationArgs{
-		RuntimeName:       opts.RuntimeName,
-		Cluster:           server,
-		RuntimeVersion:    runtimeVersion,
-		IngressHost:       &opts.IngressHost,
-		IngressClass:      &opts.IngressClass,
-		IngressController: &ingressControllerName,
-		ComponentNames:    componentNames,
-		Repo:              &opts.InsCloneOpts.Repo,
-		Recover:           &opts.FromRepo,
->>>>>>> 1c44e041
+    Recover:                   &opts.FromRepo,
 	})
 	handleCliStep(reporter.InstallStepCreateRuntimeOnPlatform, "Creating runtime on platform", err, false, true)
 	if err != nil {

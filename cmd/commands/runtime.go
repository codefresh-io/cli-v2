--- conflicted
+++ resolved
@@ -276,17 +276,13 @@
 		return fmt.Errorf("%w", err)
 	}
 
-<<<<<<< HEAD
 	if err := ensureIngressClass(cmd.Context(), opts); err != nil {
 		return err
 	}
 
-	if err := ensureRepo(cmd, opts.RuntimeName, opts.InsCloneOpts, false); err != nil {
-=======
 	err = ensureRepo(cmd, opts.RuntimeName, opts.InsCloneOpts, false)
 	handleCliStep(reporter.InstallStepPreCheckEnsureRuntimeRepo, "Getting runtime repo", err, false)
 	if err != nil {
->>>>>>> 49245cae
 		return err
 	}
 
@@ -729,15 +725,11 @@
 	}
 
 	if rt.Spec.DefVersion.GreaterThan(store.Get().MaxDefVersion) {
-<<<<<<< HEAD
-		return fmt.Errorf("your cli version is out of date. please upgrade to the latest version before installing. for more information: %s", store.Get().DownloadCliLink)
-=======
-		err = fmt.Errorf("your cli version is out of date. please upgrade to the latest version before installing")
+		err = fmt.Errorf("your cli version is out of date. please upgrade to the latest version before installing. for more information: %s", store.Get().DownloadCliLink)
 	}
 	handleCliStep(reporter.InstallStepRunPreCheckEnsureCliVersion, "Checking CLI version", err, false)
 	if err != nil {
 		return err
->>>>>>> 49245cae
 	}
 
 	err = checkRuntimeCollisions(ctx, opts.RuntimeName, opts.KubeFactory)

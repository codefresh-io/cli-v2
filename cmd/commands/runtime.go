// Copyright 2022 The Codefresh Authors.
//
// Licensed under the Apache License, Version 2.0 (the "License");
// you may not use this file except in compliance with the License.
// You may obtain a copy of the License at
//
//     http://www.apache.org/licenses/LICENSE-2.0
//
// Unless required by applicable law or agreed to in writing, software
// distributed under the License is distributed on an "AS IS" BASIS,
// WITHOUT WARRANTIES OR CONDITIONS OF ANY KIND, either express or implied.
// See the License for the specific language governing permissions and
// limitations under the License.

package commands

import (
	"context"
	"crypto/rand"
	"encoding/hex"
	"errors"
	"fmt"
	"io"
	"mime"
	"net"
	"net/http"
	"net/url"
	"os"
	"regexp"
	"strconv"
	"strings"
	"sync"
	"time"

	"github.com/codefresh-io/cli-v2/pkg/log"
	"github.com/codefresh-io/cli-v2/pkg/reporter"
	"github.com/codefresh-io/cli-v2/pkg/runtime"
	"github.com/codefresh-io/cli-v2/pkg/store"
	"github.com/codefresh-io/cli-v2/pkg/util"
	apu "github.com/codefresh-io/cli-v2/pkg/util/aputil"
	cdutil "github.com/codefresh-io/cli-v2/pkg/util/cd"
	eventsutil "github.com/codefresh-io/cli-v2/pkg/util/events"
	ingressutil "github.com/codefresh-io/cli-v2/pkg/util/ingress"
	kubeutil "github.com/codefresh-io/cli-v2/pkg/util/kube"
	kustutil "github.com/codefresh-io/cli-v2/pkg/util/kust"
	oc "github.com/codefresh-io/cli-v2/pkg/util/openshift"

	"github.com/Masterminds/semver/v3"
	apcmd "github.com/argoproj-labs/argocd-autopilot/cmd/commands"
	"github.com/argoproj-labs/argocd-autopilot/pkg/application"
	"github.com/argoproj-labs/argocd-autopilot/pkg/fs"
	"github.com/argoproj-labs/argocd-autopilot/pkg/git"
	"github.com/argoproj-labs/argocd-autopilot/pkg/kube"
	apstore "github.com/argoproj-labs/argocd-autopilot/pkg/store"
	aputil "github.com/argoproj-labs/argocd-autopilot/pkg/util"
	appset "github.com/argoproj/applicationset/api/v1alpha1"
	argocdv1alpha1 "github.com/argoproj/argo-cd/v2/pkg/apis/application/v1alpha1"
	argocdv1alpha1cs "github.com/argoproj/argo-cd/v2/pkg/client/clientset/versioned"
	aev1alpha1 "github.com/argoproj/argo-events/pkg/apis/eventsource/v1alpha1"
	"github.com/codefresh-io/go-sdk/pkg/codefresh"
	"github.com/codefresh-io/go-sdk/pkg/codefresh/model"
	apmodel "github.com/codefresh-io/go-sdk/pkg/codefresh/model/app-proxy"
	"github.com/ghodss/yaml"
	"github.com/go-git/go-billy/v5/memfs"
	billyUtils "github.com/go-git/go-billy/v5/util"
	"github.com/juju/ansiterm"
	"github.com/manifoldco/promptui"
	"github.com/rkrmr33/checklist"
	"github.com/spf13/cobra"
	"golang.org/x/text/cases"
	"golang.org/x/text/language"
	appsv1 "k8s.io/api/apps/v1"
	v1 "k8s.io/api/core/v1"
	netv1 "k8s.io/api/networking/v1"
	rbacv1 "k8s.io/api/rbac/v1"
	kerrors "k8s.io/apimachinery/pkg/api/errors"
	metav1 "k8s.io/apimachinery/pkg/apis/meta/v1"
	kusttypes "sigs.k8s.io/kustomize/api/types"
	kustid "sigs.k8s.io/kustomize/kyaml/resid"
)

type (
	RuntimeInstallOptions struct {
		RuntimeName                    string
		RuntimeToken                   string
		RuntimeStoreIV                 string
		HostName                       string
		InternalHostName               string
		IngressHost                    string
		IngressClass                   string
		InternalIngressHost            string
		IngressController              ingressutil.IngressController
		Insecure                       bool
		InstallDemoResources           bool
		SkipClusterChecks              bool
		DisableRollback                bool
		DisableTelemetry               bool
		FromRepo                       bool
		Version                        *semver.Version
		GsCloneOpts                    *git.CloneOptions
		InsCloneOpts                   *git.CloneOptions
		GitIntegrationCreationOpts     *apmodel.AddGitIntegrationArgs
		GitIntegrationRegistrationOpts *apmodel.RegisterToGitIntegrationArgs
		KubeFactory                    kube.Factory
		CommonConfig                   *runtime.CommonConfig
		NamespaceLabels                map[string]string
		SuggestedSharedConfigRepo      string
		versionStr                     string
		kubeContext                    string
		kubeconfig                     string
		InternalIngressAnnotation      map[string]string
		ExternalIngressAnnotation      map[string]string
	}

	RuntimeUninstallOptions struct {
		RuntimeName      string
		Timeout          time.Duration
		CloneOpts        *git.CloneOptions
		KubeFactory      kube.Factory
		SkipChecks       bool
		Force            bool
		FastExit         bool
		DisableTelemetry bool
		Managed          bool
		kubeContext      string
	}

	RuntimeUpgradeOptions struct {
		RuntimeName               string
		Version                   *semver.Version
		CloneOpts                 *git.CloneOptions
		CommonConfig              *runtime.CommonConfig
		SuggestedSharedConfigRepo string
		DisableTelemetry          bool
	}

	gvr struct {
		resourceName string
		group        string
		version      string
	}

	reporterCreateOptions struct {
		reporterName string
		gvr          []gvr
		saName       string
		IsInternal   bool
		clusterScope bool
	}

	summaryLogLevels string
	summaryLog       struct {
		message string
		level   summaryLogLevels
	}
)

const (
	Success summaryLogLevels = "Success"
	Failed  summaryLogLevels = "Failed"
	Info    summaryLogLevels = "Info"
)

var summaryArr []summaryLog

func NewRuntimeCommand() *cobra.Command {
	cmd := &cobra.Command{
		Use:               "runtime",
		Short:             "Manage Codefresh runtimes",
		PersistentPreRunE: cfConfig.RequireAuthentication,
		Args:              cobra.NoArgs, // Workaround for subcommand usage errors. See: https://github.com/spf13/cobra/issues/706
		Run: func(cmd *cobra.Command, args []string) {
			cmd.HelpFunc()(cmd, args)
			exit(1)
		},
	}

	cmd.AddCommand(NewRuntimeInstallCommand())
	cmd.AddCommand(NewRuntimeListCommand())
	cmd.AddCommand(NewRuntimeUninstallCommand())
	cmd.AddCommand(NewRuntimeUpgradeCommand())
	cmd.AddCommand(NewRuntimeLogsCommand())

	cmd.PersistentFlags().BoolVar(&store.Get().Silent, "silent", false, "Disables the command wizard")

	return cmd
}

func NewRuntimeInstallCommand() *cobra.Command {
	var (
		gitIntegrationCreationOpts = apmodel.AddGitIntegrationArgs{
			SharingPolicy: apmodel.SharingPolicyAllUsersInAccount,
		}
		installationOpts = RuntimeInstallOptions{
			GitIntegrationCreationOpts:     &gitIntegrationCreationOpts,
			GitIntegrationRegistrationOpts: &apmodel.RegisterToGitIntegrationArgs{},
		}
		finalParameters map[string]string
	)

	cmd := &cobra.Command{
		Use:   "install [runtime_name]",
		Short: "Install a new Codefresh runtime",
		Example: util.Doc(`
# To run this command you need to create a personal access token for your git provider
# and provide it using:

		export GIT_TOKEN=<token>

# or with the flag:

		--git-token <token>

# Adds a new runtime

	<BIN> runtime install runtime-name --repo gitops_repo
`),
		PreRunE: func(cmd *cobra.Command, args []string) error {
			if len(args) > 0 {
				installationOpts.RuntimeName = args[0]
			}

			createAnalyticsReporter(cmd.Context(), reporter.InstallFlow, installationOpts.DisableTelemetry)

			err := runtimeInstallCommandPreRunHandler(cmd, &installationOpts)
			handleCliStep(reporter.InstallPhasePreCheckFinish, "Finished pre installation checks", err, true, false)
			if err != nil {
				if errors.Is(err, promptui.ErrInterrupt) {
					return fmt.Errorf("installation canceled by user")
				}

				return util.DecorateErrorWithDocsLink(fmt.Errorf("pre installation error: %w", err), store.Get().RequirementsLink)
			}

			finalParameters = map[string]string{
				"Codefresh context":         cfConfig.CurrentContext,
				"Kube context":              installationOpts.kubeContext,
				"Runtime name":              installationOpts.RuntimeName,
				"Repository URL":            installationOpts.InsCloneOpts.Repo,
				"Ingress host":              installationOpts.IngressHost,
				"Ingress class":             installationOpts.IngressClass,
				"Installing demo resources": strconv.FormatBool(installationOpts.InstallDemoResources),
			}

			if installationOpts.InternalIngressHost != "" {
				finalParameters["Internal ingress host"] = installationOpts.InternalIngressHost
			}

			if err := getApprovalFromUser(cmd.Context(), finalParameters, "runtime install"); err != nil {
				return err
			}

			return nil
		},
		RunE: func(cmd *cobra.Command, _ []string) error {
			err := RunRuntimeInstall(cmd.Context(), &installationOpts)
			handleCliStep(reporter.InstallPhaseFinish, "Runtime installation phase finished", err, false, false)
			return err
		},
	}

	cmd.Flags().StringVar(&installationOpts.IngressHost, "ingress-host", "", "The ingress host")
	cmd.Flags().StringVar(&installationOpts.IngressClass, "ingress-class", "", "The ingress class name")
	cmd.Flags().StringVar(&installationOpts.InternalIngressHost, "internal-ingress-host", "", "The internal ingress host (by default the external ingress will be used for both internal and external traffic)")
	cmd.Flags().StringVar(&installationOpts.GitIntegrationRegistrationOpts.Token, "personal-git-token", "", "The Personal git token for your user")
	cmd.Flags().StringVar(&installationOpts.versionStr, "version", "", "The runtime version to install (default: latest)")
	cmd.Flags().StringVar(&installationOpts.SuggestedSharedConfigRepo, "shared-config-repo", "", "URL to the shared configurations repo. (default: <installation-repo> or the existing one for this account)")
	cmd.Flags().BoolVar(&installationOpts.InstallDemoResources, "demo-resources", true, "Installs demo resources (default: true)")
	cmd.Flags().BoolVar(&installationOpts.SkipClusterChecks, "skip-cluster-checks", false, "Skips the cluster's checks")
	cmd.Flags().BoolVar(&installationOpts.DisableRollback, "disable-rollback", false, "If true, will not perform installation rollback after a failed installation")
	cmd.Flags().DurationVar(&store.Get().WaitTimeout, "wait-timeout", store.Get().WaitTimeout, "How long to wait for the runtime components to be ready")
	cmd.Flags().StringVar(&gitIntegrationCreationOpts.APIURL, "provider-api-url", "", "Git provider API url")
	cmd.Flags().BoolVar(&store.Get().SkipIngress, "skip-ingress", false, "Skips the creation of ingress resources")
	cmd.Flags().BoolVar(&store.Get().BypassIngressClassCheck, "bypass-ingress-class-check", false, "Disables the ingress class check during pre-installation")
	cmd.Flags().BoolVar(&installationOpts.DisableTelemetry, "disable-telemetry", false, "If true, will disable the analytics reporting for the installation process")
	cmd.Flags().BoolVar(&store.Get().SetDefaultResources, "set-default-resources", false, "If true, will set default requests and limits on all of the runtime components")
	cmd.Flags().BoolVar(&installationOpts.FromRepo, "from-repo", false, "Installs a runtime from an existing repo. Used for recovery after cluster failure")
	cmd.Flags().StringToStringVar(&installationOpts.NamespaceLabels, "namespace-labels", nil, "Optional labels that will be set on the namespace resource. (e.g. \"key1=value1,key2=value2\"")
	cmd.Flags().StringToStringVar(&installationOpts.InternalIngressAnnotation, "internal-ingress-annotation", nil, "Add annotations to the internal ingress")
	cmd.Flags().StringToStringVar(&installationOpts.ExternalIngressAnnotation, "external-ingress-annotation", nil, "Add annotations to the external ingress")

	installationOpts.InsCloneOpts = apu.AddCloneFlags(cmd, &apu.CloneFlagsOptions{
		CreateIfNotExist: true,
		CloneForWrite:    true,
	})

	installationOpts.GsCloneOpts = &git.CloneOptions{
		FS:               fs.Create(memfs.New()),
		CreateIfNotExist: true,
	}

	installationOpts.KubeFactory = kube.AddFlags(cmd.Flags())
	installationOpts.kubeconfig = cmd.Flag("kubeconfig").Value.String()

	util.Die(cmd.Flags().MarkHidden("bypass-ingress-class-check"))

	return cmd
}

func runtimeInstallCommandPreRunHandler(cmd *cobra.Command, opts *RuntimeInstallOptions) error {
	var err error
	handleCliStep(reporter.InstallPhasePreCheckStart, "Starting pre checks", nil, true, false)

	opts.Version, err = getVersionIfExists(opts.versionStr)
	handleCliStep(reporter.InstallStepPreCheckValidateRuntimeVersion, "Validating runtime version", err, true, false)
	if err != nil {
		return err
	}

	if opts.RuntimeName == "" {
		if !store.Get().Silent {
			opts.RuntimeName, err = getRuntimeNameFromUserInput()
		} else {
			err = fmt.Errorf("must enter a runtime name")
		}
	}
	handleCliStep(reporter.InstallStepPreCheckGetRuntimeName, "Getting runtime name", err, true, false)
	if err != nil {
		return err
	}

	err = validateRuntimeName(opts.RuntimeName)
	handleCliStep(reporter.InstallStepPreCheckRuntimeNameValidation, "Validating runtime name", err, true, false)
	if err != nil {
		return err
	}

	opts.kubeContext, err = getKubeContextName(cmd.Flag("context"), cmd.Flag("kubeconfig"))
	handleCliStep(reporter.InstallStepPreCheckGetKubeContext, "Getting kube context name", err, true, false)
	if err != nil {
		return err
	}

	err = ensureIngressClass(cmd.Context(), opts)
	handleCliStep(reporter.InstallStepPreCheckEnsureIngressClass, "Getting ingress class", err, true, false)
	if err != nil {
		return err
	}

	err = getIngressHost(cmd, opts)
	handleCliStep(reporter.InstallStepPreCheckEnsureIngressHost, "Getting ingressHost", err, true, false)
	if err != nil {
		return err
	}

	err = ensureRepo(cmd, opts.RuntimeName, opts.InsCloneOpts, false)
	handleCliStep(reporter.InstallStepPreCheckEnsureRuntimeRepo, "Getting runtime repo", err, true, false)
	if err != nil {
		return err
	}

	inferProviderFromRepo(opts.InsCloneOpts)

	err = getGitToken(cmd, opts)
	handleCliStep(reporter.InstallStepPreCheckEnsureGitToken, "Getting git token", err, true, false)
	if err != nil {
		return err
	}

	err = ensureGitPAT(cmd, opts)
	handleCliStep(reporter.InstallStepPreCheckEnsureGitPAT, "Getting git personal access token", err, true, false)
	if err != nil {
		return err
	}

	err = askUserIfToInstallDemoResources(cmd, &opts.InstallDemoResources)
	handleCliStep(reporter.InstallStepPreCheckShouldInstallDemoResources, "Asking user is demo resources should be installed", err, true, false)
	if err != nil {
		return err
	}

	initializeGitSourceCloneOpts(opts)

	opts.InsCloneOpts.Parse()
	opts.GsCloneOpts.Parse()

	if err := ensureGitIntegrationOpts(opts); err != nil {
		return err
	}

	if opts.FromRepo {
		if err := getInstallationFromRepoApproval(cmd.Context(), opts); err != nil {
			return err
		}
	}

	if opts.SuggestedSharedConfigRepo != "" {
		sharedConfigRepo, err := setIscRepo(cmd.Context(), opts.SuggestedSharedConfigRepo)
		if err != nil {
			return fmt.Errorf("failed to ensure shared config repo: %w", err)
		}
		log.G(cmd.Context()).Infof("using repo '%s' as shared config repo for this account", sharedConfigRepo)
	}

	opts.Insecure = true // installs argo-cd in insecure mode, we need this so that the eventsource can talk to the argocd-server with http
	opts.CommonConfig = &runtime.CommonConfig{CodefreshBaseURL: cfConfig.GetCurrentContext().URL}

	return nil
}

func getIngressHost(cmd *cobra.Command, opts *RuntimeInstallOptions) error {
	var err error
	if store.Get().Silent {
		err = ensureIngressHost(cmd, opts)
	} else {
		handleValidationFailsWithRepeat(func() error {
			err = ensureIngressHost(cmd, opts)
			if isValidationError(err) {
				fmt.Println("Could not resolve the URL for ingress host; enter a valid URL")
				return err
			}
			return nil
		})
	}
	return err
}

func getGitToken(cmd *cobra.Command, opts *RuntimeInstallOptions) error {
	var err error
	if store.Get().Silent {
		err = ensureGitToken(cmd, opts.InsCloneOpts, true)
	} else {
		handleValidationFailsWithRepeat(func() error {
			err = ensureGitToken(cmd, opts.InsCloneOpts, true)
			if isValidationError(err) {
				fmt.Println(err)
				return err
			}
			return nil
		})
	}
	return err
}

func runtimeUninstallCommandPreRunHandler(cmd *cobra.Command, args []string, opts *RuntimeUninstallOptions) error {
	var err error
	handleCliStep(reporter.UninstallPhasePreCheckStart, "Starting pre checks", nil, true, false)

	opts.RuntimeName, err = ensureRuntimeName(cmd.Context(), args, true)
	handleCliStep(reporter.UninstallStepPreCheckEnsureRuntimeName, "Ensuring runtime name", err, true, false)
	if err != nil {
		return err
	}

	opts.Managed, err = isRuntimeManaged(cmd.Context(), opts.RuntimeName)
	if err != nil {
		return err
	}

	if !opts.Managed {
		opts.kubeContext, err = getKubeContextName(cmd.Flag("context"), cmd.Flag("kubeconfig"))
	}
	handleCliStep(reporter.UninstallStepPreCheckGetKubeContext, "Getting kube context name", err, true, false)
	if err != nil {
		return err
	}

	if !opts.Managed {
		err = ensureRepo(cmd, opts.RuntimeName, opts.CloneOpts, true)
	}
	handleCliStep(reporter.UninstallStepPreCheckEnsureRuntimeRepo, "Getting runtime repo", err, true, false)
	if err != nil {
		return err
	}

	if !opts.Managed {
		err = ensureGitToken(cmd, opts.CloneOpts, false)
	}
	handleCliStep(reporter.UninstallStepPreCheckEnsureGitToken, "Getting git token", err, true, false)
	if err != nil {
		return err
	}

	return nil
}

func runtimeUpgradeCommandPreRunHandler(cmd *cobra.Command, args []string, opts *RuntimeUpgradeOptions) error {
	var err error

	handleCliStep(reporter.UpgradePhasePreCheckStart, "Starting pre checks", nil, true, false)

	opts.RuntimeName, err = ensureRuntimeName(cmd.Context(), args, false)
	handleCliStep(reporter.UpgradeStepPreCheckEnsureRuntimeName, "Ensuring runtime name", err, true, false)
	if err != nil {
		return err
	}

	isManaged, err := isRuntimeManaged(cmd.Context(), opts.RuntimeName)
	handleCliStep(reporter.UpgradeStepPreCheckIsManagedRuntime, "Checking if runtime is hosted", err, true, false)
	if err != nil {
		return err
	}

	if isManaged {
		return fmt.Errorf("manual upgrades are not allowed for hosted runtimes and are managed by Codefresh operational team")
	}

	err = ensureRepo(cmd, opts.RuntimeName, opts.CloneOpts, true)
	handleCliStep(reporter.UpgradeStepPreCheckEnsureRuntimeRepo, "Getting runtime repo", err, true, false)
	if err != nil {
		return err
	}

	err = ensureGitToken(cmd, opts.CloneOpts, false)
	handleCliStep(reporter.UpgradeStepPreCheckEnsureGitToken, "Getting git token", err, true, false)
	if err != nil {
		return err
	}

	if opts.SuggestedSharedConfigRepo != "" {
		sharedConfigRepo, err := setIscRepo(cmd.Context(), opts.SuggestedSharedConfigRepo)
		if err != nil {
			return fmt.Errorf("failed to ensure shared config repo for account: %w", err)
		}
		log.G(cmd.Context()).Infof("using repo '%s' as shared config repo for this account", sharedConfigRepo)
	}

	return nil
}

func ensureIngressHost(cmd *cobra.Command, opts *RuntimeInstallOptions) error {
	if opts.IngressHost == "" { // ingress host not provided by flag
		if err := setIngressHost(cmd.Context(), opts); err != nil {
			return err
		}
	}

	if err := parseHostName(opts.IngressHost, &opts.HostName); err != nil {
		return err
	}

	if opts.InternalIngressHost != "" {
		if err := parseHostName(opts.InternalIngressHost, &opts.InternalHostName); err != nil {
			return err
		}
	}

	log.G(cmd.Context()).Infof("Using ingress host: %s", opts.IngressHost)

	if !opts.SkipClusterChecks {
		return nil
	}

	log.G(cmd.Context()).Info("Validating ingress host")

	if opts.InternalIngressHost != "" {
		if err := validateIngressHostCertificate(cmd, opts.InternalIngressHost); err != nil {
			return err
		}
		log.G(cmd.Context()).Infof("Using internal ingress host: %s", opts.InternalIngressHost)
	}

	return validateIngressHostCertificate(cmd, opts.IngressHost)
}

func parseHostName(ingressHost string, hostName *string) error {
	parsed, err := url.Parse(ingressHost)
	if err != nil {
		return err
	}

	isIP := util.IsIP(parsed.Host)
	if !isIP {
		*hostName, _, err = net.SplitHostPort(parsed.Host)
		if err != nil {
			if err.Error() == fmt.Sprintf("address %s: missing port in address", parsed.Host) {
				*hostName = parsed.Host
			} else {
				return err
			}
		}
	}

	return nil
}

func validateIngressHostCertificate(cmd *cobra.Command, ingressHost string) error {
	certValid, err := checkIngressHostCertificate(ingressHost)
	if err != nil {
		log.G(cmd.Context()).Fatalf("failed to check ingress host: %v", err)
	}

	if !certValid {
		if err = askUserIfToProceedWithInsecure(cmd.Context()); err != nil {
			return err
		}
	}

	return nil
}

func ensureIngressClass(ctx context.Context, opts *RuntimeInstallOptions) error {
	if store.Get().BypassIngressClassCheck || store.Get().SkipIngress {
		opts.IngressController = ingressutil.GetController("")
		return nil
	}

	log.G(ctx).Info("Retrieving ingress class info from your cluster...\n")

	cs := opts.KubeFactory.KubernetesClientSetOrDie()
	ingressClassList, err := cs.NetworkingV1().IngressClasses().List(ctx, metav1.ListOptions{})
	if err != nil {
		return fmt.Errorf("failed to get ingress class list from your cluster: %w", err)
	}

	var ingressClassNames []string
	ingressClassNameToController := make(map[string]ingressutil.IngressController)
	var isValidClass bool

	for _, ic := range ingressClassList.Items {
		for _, controller := range ingressutil.SupportedControllers {
			if ic.Spec.Controller == string(controller) {
				ingressClassNames = append(ingressClassNames, ic.Name)
				ingressClassNameToController[ic.Name] = ingressutil.GetController(string(controller))

				if opts.IngressClass == ic.Name { //if ingress class provided via flag
					isValidClass = true
				}
				break
			}
		}
	}

	if opts.IngressClass != "" { //if ingress class provided via flag
		if !isValidClass {
			return fmt.Errorf("ingress class '%s' is not supported", opts.IngressClass)
		}
	} else if len(ingressClassNames) == 0 {
		return fmt.Errorf("no ingress classes of the supported types were found")
	} else if len(ingressClassNames) == 1 {
		log.G(ctx).Info("Using ingress class: ", ingressClassNames[0])
		opts.IngressClass = ingressClassNames[0]
	} else if len(ingressClassNames) > 1 {
		if !store.Get().Silent {
			opts.IngressClass, err = getIngressClassFromUserSelect(ingressClassNames)
			if err != nil {
				return err
			}
		} else {
			return fmt.Errorf("there are multiple ingress controllers on your cluster, please add the --ingress-class flag and define its value")
		}
	}

	opts.IngressController = ingressClassNameToController[opts.IngressClass]

	if opts.IngressController.Name() == string(ingressutil.IngressControllerNginxEnterprise) {
		log.G(ctx).Warn("You are using the NGINX enterprise edition (nginx.org/ingress-controller) as your ingress controller. To successfully install the runtime, configure all required settings, as described in : ", store.Get().RequirementsLink)
	}

	return nil
}

func getComponents(rt *runtime.Runtime, opts *RuntimeInstallOptions) []string {
	var componentNames []string
	for _, component := range rt.Spec.Components {
		componentFullName := fmt.Sprintf("%s-%s", opts.RuntimeName, component.Name)
		componentNames = append(componentNames, componentFullName)
	}

	//  should find a more dynamic way to get these additional components
	additionalComponents := []string{"events-reporter", "workflow-reporter", "rollout-reporter"}
	for _, additionalComponentName := range additionalComponents {
		componentFullName := fmt.Sprintf("%s-%s", opts.RuntimeName, additionalComponentName)
		componentNames = append(componentNames, componentFullName)
	}
	argoCDFullName := store.Get().ArgoCD
	componentNames = append(componentNames, argoCDFullName)

	return componentNames
}

func createRuntimeOnPlatform(ctx context.Context, opts *model.RuntimeInstallationArgs) (string, string, error) {
	runtimeCreationResponse, err := cfConfig.NewClient().V2().Runtime().Create(ctx, opts)
	if err != nil {
		return "", "", fmt.Errorf("failed to create a new runtime: %s. Error: %w", opts.RuntimeName, err)
	}

	const IV_LENGTH = 16
	iv := make([]byte, IV_LENGTH)
	_, err = io.ReadFull(rand.Reader, iv)
	if err != nil {
		return "", "", fmt.Errorf("failed to create an initialization vector: %s. Error: %w", opts.RuntimeName, err)
	}

	return runtimeCreationResponse.NewAccessToken, hex.EncodeToString(iv), nil
}

func RunRuntimeInstall(ctx context.Context, opts *RuntimeInstallOptions) error {
	err := preInstallationChecks(ctx, opts)
	handleCliStep(reporter.InstallPhaseRunPreCheckFinish, "Pre run installation checks", err, true, true)
	if err != nil {
		return fmt.Errorf("pre installation checks failed: %w", err)
	}

	handleCliStep(reporter.InstallPhaseStart, "Runtime installation phase started", nil, false, true)

	rt, server, err := runtimeInstallPreparations(opts)
	if err != nil {
		return err
	}

	runtimeVersion := rt.Spec.Version.String()

	componentNames := getComponents(rt, opts)

	if opts.FromRepo {
		// in case of a runtime recovery, we don't want to clear the repo when failure occures
		opts.DisableRollback = true
	}

	defer func() {
		// will rollback if err is not nil and it is safe to do so
		postInstallationHandler(ctx, opts, err, &opts.DisableRollback)
	}()

	ingressControllerName := opts.IngressController.Name()

	token, iv, err := createRuntimeOnPlatform(ctx, &model.RuntimeInstallationArgs{
		RuntimeName:         opts.RuntimeName,
		Cluster:             server,
		RuntimeVersion:      runtimeVersion,
		IngressHost:         &opts.IngressHost,
		InternalIngressHost: &opts.InternalIngressHost,
		IngressClass:        &opts.IngressClass,
		IngressController:   &ingressControllerName,
		ComponentNames:      componentNames,
		Repo:                &opts.InsCloneOpts.Repo,
		Recover:             &opts.FromRepo,
	})
	handleCliStep(reporter.InstallStepCreateRuntimeOnPlatform, "Creating runtime on platform", err, false, true)
	if err != nil {
		return util.DecorateErrorWithDocsLink(fmt.Errorf("failed to create a new runtime: %w", err))
	}

	opts.RuntimeToken = token
	opts.RuntimeStoreIV = iv
	rt.Spec.Cluster = server
	rt.Spec.IngressHost = opts.IngressHost
	rt.Spec.IngressClass = opts.IngressClass
	rt.Spec.InternalIngressHost = opts.InternalIngressHost
	rt.Spec.IngressController = string(opts.IngressController.Name())
	rt.Spec.Repo = opts.InsCloneOpts.Repo

	appSpecifier := rt.Spec.FullSpecifier()

	if opts.FromRepo {
		// installing argocd with manifests from the provided repo
		appSpecifier = opts.InsCloneOpts.Repo + "/bootstrap/argo-cd"
	}

	log.G(ctx).WithField("version", rt.Spec.Version).Infof("Installing runtime \"%s\"", opts.RuntimeName)
	err = apcmd.RunRepoBootstrap(ctx, &apcmd.RepoBootstrapOptions{
		AppSpecifier:    appSpecifier,
		Namespace:       opts.RuntimeName,
		KubeFactory:     opts.KubeFactory,
		CloneOptions:    opts.InsCloneOpts,
		Insecure:        opts.Insecure,
		Recover:         opts.FromRepo,
		KubeContextName: opts.kubeContext,
		Timeout:         store.Get().WaitTimeout,
		ArgoCDLabels: map[string]string{
			store.Get().LabelKeyCFType:     store.Get().CFComponentType,
			store.Get().LabelKeyCFInternal: "true",
		},
		BootstrapAppsLabels: map[string]string{
			store.Get().LabelKeyCFInternal: "true",
		},
		NamespaceLabels: opts.NamespaceLabels,
	})
	handleCliStep(reporter.InstallStepBootstrapRepo, "Bootstrapping repository", err, false, true)
	if err != nil {
		return util.DecorateErrorWithDocsLink(fmt.Errorf("failed to bootstrap repository: %w", err))
	}

	err = oc.PrepareOpenshiftCluster(ctx, &oc.OpenshiftOptions{
		KubeFactory:  opts.KubeFactory,
		RuntimeName:  opts.RuntimeName,
		InsCloneOpts: opts.InsCloneOpts,
	})
	if err != nil {
		return fmt.Errorf("failed setting up environment for openshift %w", err)
	}

	if !opts.FromRepo {
		err = apcmd.RunProjectCreate(ctx, &apcmd.ProjectCreateOptions{
			CloneOpts:   opts.InsCloneOpts,
			ProjectName: opts.RuntimeName,
			Labels: map[string]string{
				store.Get().LabelKeyCFType:     fmt.Sprintf("{{ labels.%s }}", util.EscapeAppsetFieldName(store.Get().LabelKeyCFType)),
				store.Get().LabelKeyCFInternal: fmt.Sprintf("{{ labels.%s }}", util.EscapeAppsetFieldName(store.Get().LabelKeyCFInternal)),
			},
		})
	}
	handleCliStep(reporter.InstallStepCreateProject, "Creating Project", err, false, true)
	if err != nil {
		return util.DecorateErrorWithDocsLink(fmt.Errorf("failed to create project: %w", err))
	}

	// persists codefresh-cm, this must be created before events-reporter eventsource
	// otherwise it will not start and no events will get to the platform.
	if !opts.FromRepo {
		err = persistRuntime(ctx, opts.InsCloneOpts, rt, opts.CommonConfig)
	} else {
		// in case of runtime recovery we only update the existing cm
		err = updateCodefreshCM(ctx, opts, rt, server)
	}
	handleCliStep(reporter.InstallStepCreateOrUpdateConfigMap, "Creating/Updating codefresh-cm", err, false, true)
	if err != nil {
		return util.DecorateErrorWithDocsLink(fmt.Errorf("failed to create or update codefresh-cm: %w", err))
	}

	err = applySecretsToCluster(ctx, opts)
	handleCliStep(reporter.InstallStepApplySecretsToCluster, "Applying secrets to cluster", err, false, true)
	if err != nil {
		return util.DecorateErrorWithDocsLink(fmt.Errorf("failed to apply secrets to cluster: %w", err))
	}

	err = createRuntimeComponents(ctx, opts, rt)
	if err != nil {
		return err
	}

	err = createGitSources(ctx, opts)
	if err != nil {
		return err
	}

	timeoutErr := intervalCheckIsRuntimePersisted(ctx, opts.RuntimeName)
	handleCliStep(reporter.InstallStepCompleteRuntimeInstallation, "Wait for runtime sync", timeoutErr, false, true)

	// if we got to this point the runtime was installed successfully
	// thus we shall not perform a rollback after this point.
	opts.DisableRollback = true

	if store.Get().SkipIngress {
		handleCliStep(reporter.InstallStepCreateDefaultGitIntegration, "-skipped-", err, false, true)
		handleCliStep(reporter.InstallStepRegisterToDefaultGitIntegration, "-skipped-", err, false, true)

		skipIngressInfoMsg := util.Doc(fmt.Sprintf(`
To complete the installation: 
1. Configure your cluster's routing service with path to '/%s' and \"%s\"
2. Create and register Git integration using the commands:

<BIN> integration git add default --runtime %s --api-url %s

<BIN> integration git register default --runtime %s --token <AUTHENTICATION_TOKEN>
`,
			store.Get().AppProxyIngressPath,
			util.GenerateIngressEventSourcePath(opts.RuntimeName),
			opts.RuntimeName,
			opts.GitIntegrationCreationOpts.APIURL,
			opts.RuntimeName))
		summaryArr = append(summaryArr, summaryLog{skipIngressInfoMsg, Info})
	} else {
		gitIntegrationErr := createGitIntegration(ctx, opts)
		if gitIntegrationErr != nil {
			return gitIntegrationErr
		}
	}

	installationSuccessMsg := fmt.Sprintf("Runtime \"%s\" installed successfully", opts.RuntimeName)
	if timeoutErr != nil {
		installationSuccessMsg = fmt.Sprintf("Runtime \"%s\" installed with some issues", opts.RuntimeName)
	}

	summaryArr = append(summaryArr, summaryLog{installationSuccessMsg, Info})
	return nil
}

func runtimeInstallPreparations(opts *RuntimeInstallOptions) (*runtime.Runtime, string, error) {
	rt, err := runtime.Download(opts.Version, opts.RuntimeName)
	handleCliStep(reporter.InstallStepDownloadRuntimeDefinition, "Downloading runtime definition", err, false, true)
	if err != nil {
		return nil, "", fmt.Errorf("failed to download runtime definition: %w", err)
	}

	server, err := util.KubeCurrentServer(opts.kubeconfig)
	handleCliStep(reporter.InstallStepGetServerAddress, "Getting current server address", err, false, true)
	if err != nil {
		return nil, "", fmt.Errorf("failed to get current server address: %w", err)
	}

	return rt, server, nil
}

func createRuntimeComponents(ctx context.Context, opts *RuntimeInstallOptions, rt *runtime.Runtime) error {
	var err error

	if !opts.FromRepo {
		for _, component := range rt.Spec.Components {
			infoStr := fmt.Sprintf("Creating component \"%s\"", component.Name)
			log.G(ctx).Infof(infoStr)
			component.IsInternal = true
			err = component.CreateApp(ctx, opts.KubeFactory, opts.InsCloneOpts, opts.RuntimeName, store.Get().CFComponentType, "", "")
			if err != nil {
				err = util.DecorateErrorWithDocsLink(fmt.Errorf("failed to create \"%s\" application: %w", component.Name, err))
				break
			}
		}
	}

	handleCliStep(reporter.InstallStepCreateComponents, "Creating components", err, false, true)
	if err != nil {
		return err
	}

	if opts.IngressController.Name() == string(ingressutil.IngressControllerNginxEnterprise) && !opts.FromRepo {
		err := createMasterIngressResource(ctx, opts)
		if err != nil {
			return fmt.Errorf("failed to create master ingress resource: %w", err)
		}
	}

	if !opts.FromRepo {
		err = installComponents(ctx, opts, rt)
	}
	handleCliStep(reporter.InstallStepInstallComponenets, "Installing components", err, false, true)
	if err != nil {
		return util.DecorateErrorWithDocsLink(fmt.Errorf("failed to install components: %s", err))
	}

	return nil
}

func createMasterIngressResource(ctx context.Context, opts *RuntimeInstallOptions) error {
	if store.Get().SkipIngress {
		return nil
	}

	r, fs, err := opts.InsCloneOpts.GetRepo(ctx)
	if err != nil {
		return err
	}

	ingressOptions := ingressutil.CreateIngressOptions{
		Name:             opts.RuntimeName + store.Get().MasterIngressName,
		Namespace:        opts.RuntimeName,
		IngressClassName: opts.IngressClass,
		Host:             opts.HostName,
		Annotations: map[string]string{
			"nginx.org/mergeable-ingress-type": "master",
		},
	}

	if opts.ExternalIngressAnnotation != nil {
		mergeAnnotations(ingressOptions.Annotations, opts.ExternalIngressAnnotation)
	}

	ingress := ingressutil.CreateIngress(&ingressOptions)

	if err = fs.WriteYamls(fs.Join(store.Get().InClusterPath, "master-ingress.yaml"), ingress); err != nil {
		return err
	}

	log.G(ctx).Info("Pushing Master Ingress Manifest")

	return apu.PushWithMessage(ctx, r, "Created master ingress resource")
}

func createGitSources(ctx context.Context, opts *RuntimeInstallOptions) error {
	var err error
	var gitSrcMessage string
	var createGitSrcMessgae string

	if !opts.FromRepo {
		gitSrcMessage = fmt.Sprintf("Creating git source \"%s\"", store.Get().GitSourceName)
		err = RunGitSourceCreate(ctx, &GitSourceCreateOptions{
			InsCloneOpts:        opts.InsCloneOpts,
			GsCloneOpts:         opts.GsCloneOpts,
			GsName:              store.Get().GitSourceName,
			RuntimeName:         opts.RuntimeName,
			CreateDemoResources: opts.InstallDemoResources,
			HostName:            opts.HostName,
			IngressHost:         opts.IngressHost,
			IngressClass:        opts.IngressClass,
			IngressController:   opts.IngressController,
			Flow:                store.Get().InstallationFlow,
		})
	}
	handleCliStep(reporter.InstallStepCreateGitsource, gitSrcMessage, err, false, true)
	if err != nil {
		return util.DecorateErrorWithDocsLink(fmt.Errorf("failed to create \"%s\": %w", store.Get().GitSourceName, err))
	}

	if !opts.FromRepo {
		mpCloneOpts := &git.CloneOptions{
			Repo: store.Get().MarketplaceRepo,
			FS:   fs.Create(memfs.New()),
		}
		mpCloneOpts.Parse()

		createGitSrcMessgae = fmt.Sprintf("Creating %s", store.Get().MarketplaceGitSourceName)

		err = RunGitSourceCreate(ctx, &GitSourceCreateOptions{
			InsCloneOpts:        opts.InsCloneOpts,
			GsCloneOpts:         mpCloneOpts,
			GsName:              store.Get().MarketplaceGitSourceName,
			RuntimeName:         opts.RuntimeName,
			CreateDemoResources: false,
			Exclude:             "**/images/**/*",
			Include:             "workflows/**/*.yaml",
			Flow:                store.Get().InstallationFlow,
		})
	}
	handleCliStep(reporter.InstallStepCreateMarketplaceGitsource, createGitSrcMessgae, err, false, true)
	if err != nil {
		return util.DecorateErrorWithDocsLink(fmt.Errorf("failed to create \"%s\": %w", store.Get().MarketplaceGitSourceName, err))
	}

	return nil
}

func createGitIntegration(ctx context.Context, opts *RuntimeInstallOptions) error {
	appProxyClient, err := cfConfig.NewClient().AppProxy(ctx, opts.RuntimeName, store.Get().InsecureIngressHost)
	if err != nil {
		return fmt.Errorf("failed to build app-proxy client while creating git integration: %w", err)
	}

	err = addDefaultGitIntegration(ctx, appProxyClient, opts.RuntimeName, opts.GitIntegrationCreationOpts)
	handleCliStep(reporter.InstallStepCreateDefaultGitIntegration, "Creating a default git integration", err, false, true)
	if err != nil {
		return util.DecorateErrorWithDocsLink(fmt.Errorf("failed to create default git integration: %w", err))
	}

	err = registerUserToGitIntegration(ctx, appProxyClient, opts.RuntimeName, opts.GitIntegrationRegistrationOpts)
	handleCliStep(reporter.InstallStepRegisterToDefaultGitIntegration, "Registering user to the default git integration", err, false, true)
	if err != nil {
		return util.DecorateErrorWithDocsLink(fmt.Errorf("failed to register user to the default git integration: %w", err))
	}

	return nil
}

func removeGitIntegrations(ctx context.Context, opts *RuntimeUninstallOptions) error {
	appProxyClient, err := cfConfig.NewClient().AppProxy(ctx, opts.RuntimeName, store.Get().InsecureIngressHost)
	if err != nil {
		return fmt.Errorf("failed to build app-proxy client while removing git integration: %w", err)
	}

	integrations, err := appProxyClient.GitIntegrations().List(ctx)
	if err != nil {
		return fmt.Errorf("failed to get list of git integrations: %w", err)
	}

	for _, intg := range integrations {
		if err = RunGitIntegrationRemoveCommand(ctx, appProxyClient, intg.Name); err != nil {
			command := util.Doc(fmt.Sprintf("\t<BIN> integration git remove %s", intg.Name))

			return fmt.Errorf(`%w. You can try to remove it manually by running: %s`, err, command)
		}
	}

	return nil
}

func addDefaultGitIntegration(ctx context.Context, appProxyClient codefresh.AppProxyAPI, runtime string, opts *apmodel.AddGitIntegrationArgs) error {
	if err := RunGitIntegrationAddCommand(ctx, appProxyClient, opts); err != nil {
		commandAdd := util.Doc(fmt.Sprintf(
			"\t<BIN> integration git add default --runtime %s --provider %s --api-url %s",
			runtime,
			strings.ToLower(opts.Provider.String()),
			opts.APIURL,
		))

		commandRegister := util.Doc(fmt.Sprintf(
			"\t<BIN> integration git register default --runtime %s --token <your-token>",
			runtime,
		))

		return fmt.Errorf(`
		%w
you can try to create it manually by running:

		%s
		%s
		`,
			err,
			commandAdd,
			commandRegister,
		)
	}

	log.G(ctx).Info("Added default git integration")
	return nil
}

func registerUserToGitIntegration(ctx context.Context, appProxyClient codefresh.AppProxyAPI, runtime string, opts *apmodel.RegisterToGitIntegrationArgs) error {
	if err := RunGitIntegrationRegisterCommand(ctx, appProxyClient, opts); err != nil {
		command := util.Doc(fmt.Sprintf(
			"\t<BIN> integration git register default --runtime %s --token %s",
			runtime,
			opts.Token,
		))
		return fmt.Errorf(`
%w
you can try to create it manually by running:

%s
`,
			err,
			command,
		)
	}

	return nil
}

func installComponents(ctx context.Context, opts *RuntimeInstallOptions, rt *runtime.Runtime) error {
	var err error

	if !store.Get().SkipIngress && rt.Spec.IngressController != string(ingressutil.IngressControllerALB) {
		if err = createWorkflowsIngress(ctx, opts, rt); err != nil {
			return fmt.Errorf("failed to patch Argo-Workflows ingress: %w", err)
		}
	}

	if err = configureAppProxy(ctx, opts, rt); err != nil {
		return fmt.Errorf("failed to patch App-Proxy ingress: %w", err)
	}

	if err = createEventsReporter(ctx, opts.InsCloneOpts, opts); err != nil {
		return fmt.Errorf("failed to create events-reporter: %w", err)
	}

	if err = createReporter(
		ctx, opts.InsCloneOpts, opts, reporterCreateOptions{
			reporterName: store.Get().WorkflowReporterName,
			gvr: []gvr{
				{
					resourceName: store.Get().WorkflowResourceName,
					group:        "argoproj.io",
					version:      "v1alpha1",
				},
			},
			saName:     store.Get().CodefreshSA,
			IsInternal: true,
		}); err != nil {
		return fmt.Errorf("failed to create workflows-reporter: %w", err)
	}

	if err = createReporter(ctx, opts.InsCloneOpts, opts, reporterCreateOptions{
		reporterName: store.Get().RolloutReporterName,
		gvr: []gvr{
			{
				resourceName: store.Get().RolloutResourceName,
				group:        "argoproj.io",
				version:      "v1alpha1",
			},
			{
				resourceName: store.Get().ReplicaSetResourceName,
				group:        "apps",
				version:      "v1",
			},
			{
				resourceName: store.Get().AnalysisRunResourceName,
				group:        "argoproj.io",
				version:      "v1alpha1",
			},
		},
		saName:       store.Get().RolloutReporterServiceAccount,
		IsInternal:   true,
		clusterScope: true,
	}); err != nil {
		return fmt.Errorf("failed to create rollout-reporter: %w", err)
	}

	return nil
}

func preInstallationChecks(ctx context.Context, opts *RuntimeInstallOptions) error {
	log.G(ctx).Debug("running pre-installation checks...")

	handleCliStep(reporter.InstallPhaseRunPreCheckStart, "Running pre run installation checks", nil, true, false)

	rt, err := runtime.Download(opts.Version, opts.RuntimeName)
	handleCliStep(reporter.InstallStepRunPreCheckDownloadRuntimeDefinition, "Downloading runtime definition", err, true, true)
	if err != nil {
		return fmt.Errorf("failed to download runtime definition: %w", err)
	}

	if rt.Spec.DefVersion.GreaterThan(store.Get().MaxDefVersion) {
		err = fmt.Errorf("your cli version is out of date. please upgrade to the latest version before installing")
	}
	handleCliStep(reporter.InstallStepRunPreCheckEnsureCliVersion, "Checking CLI version", err, true, false)
	if err != nil {
		return util.DecorateErrorWithDocsLink(err, store.Get().DownloadCliLink)
	}

	err = checkRuntimeCollisions(ctx, opts.KubeFactory, opts.RuntimeName)
	handleCliStep(reporter.InstallStepRunPreCheckRuntimeCollision, "Checking for runtime collisions", err, true, false)
	if err != nil {
		return fmt.Errorf("runtime collision check failed: %w", err)
	}

	if !opts.FromRepo {
		err = checkExistingRuntimes(ctx, opts.RuntimeName)
	}
	handleCliStep(reporter.InstallStepRunPreCheckExisitingRuntimes, "Checking for exisiting runtimes", err, true, false)
	if err != nil {
		return fmt.Errorf("existing runtime check failed: %w", err)
	}

	if !opts.SkipClusterChecks {
		err = kubeutil.EnsureClusterRequirements(ctx, opts.KubeFactory, opts.RuntimeName, cfConfig.GetCurrentContext().URL)
	}
	handleCliStep(reporter.InstallStepRunPreCheckValidateClusterRequirements, "Ensuring cluster requirements", err, true, false)
	if err != nil {
		return fmt.Errorf("validation of minimum cluster requirements failed: %w", err)
	}

	return nil
}

func checkRuntimeCollisions(ctx context.Context, kube kube.Factory, runtime string) error {
	log.G(ctx).Debug("checking for argocd collisions in cluster")

	cs, err := kube.KubernetesClientSet()
	if err != nil {
		return fmt.Errorf("failed to build kubernetes clientset: %w", err)
	}

	crb, err := cs.RbacV1().ClusterRoleBindings().Get(ctx, store.Get().ArgoCDServerName, metav1.GetOptions{})
	if err != nil {
		if kerrors.IsNotFound(err) {
			return nil // no collision
		}

		return fmt.Errorf("failed to get cluster-role-binding \"%s\": %w", store.Get().ArgoCDServerName, err)
	}

	log.G(ctx).Debug("argocd cluster-role-binding found")

	if len(crb.Subjects) == 0 {
		return nil // no collision
	}

	subjNamespace := crb.Subjects[0].Namespace

	if subjNamespace == runtime {
		return nil // argocd will be over-written by runtime installation
	}

	// check if some argocd is actually using this crb
	_, err = cs.AppsV1().Deployments(subjNamespace).Get(ctx, store.Get().ArgoCDServerName, metav1.GetOptions{})
	if err != nil {
		if kerrors.IsNotFound(err) {
			log.G(ctx).Debug("argocd cluster-role-binding subject does not exist, no collision")

			return nil // no collision
		}

		return fmt.Errorf("failed to get deployment \"%s\": %w", store.Get().ArgoCDServerName, err)
	}

	return fmt.Errorf("argo-cd is already installed on this cluster in namespace \"%s\", you can uninstall it by running '%s runtime uninstall %s --skip-checks --force'", subjNamespace, store.Get().BinaryName, subjNamespace)
}

func checkExistingRuntimes(ctx context.Context, runtime string) error {
	_, err := cfConfig.NewClient().V2().Runtime().Get(ctx, runtime)
	if err != nil {
		if strings.Contains(err.Error(), "does not exist") {
			return nil // runtime does not exist
		}

		return fmt.Errorf("failed to get runtime: %w", err)
	}

	return fmt.Errorf("runtime \"%s\" already exists", runtime)
}

func printComponentsState(ctx context.Context, runtime string) error {
	components := map[string]model.Component{}
	lock := sync.Mutex{}

	curComponents, err := cfConfig.NewClient().V2().Component().List(ctx, runtime)
	if err != nil {
		return err
	}

	for _, c := range curComponents {
		components[c.Metadata.Name] = c
	}

	// refresh components state
	go func() {
		t := time.NewTicker(2 * time.Second)
		for {
			select {
			case <-ctx.Done():
				return
			case <-t.C:
			}

			curComponents, err := cfConfig.NewClient().V2().Component().List(ctx, runtime)
			if err != nil && ctx.Err() == nil {
				log.G(ctx).WithError(err).Error("failed to refresh components state")
				continue
			}

			lock.Lock()
			for _, c := range curComponents {
				components[c.Metadata.Name] = c
			}
			lock.Unlock()
		}
	}()

	checkers := make([]checklist.Checker, len(curComponents))
	for i, c := range curComponents {
		name := c.Metadata.Name
		checkers[i] = func(_ context.Context) (checklist.ListItemState, checklist.ListItemInfo) {
			lock.Lock()
			defer lock.Unlock()
			return getComponentChecklistState(components[name])
		}
	}

	log.G().Info("Waiting for the runtime installation to complete...")

	cl := checklist.NewCheckList(
		os.Stdout,
		checklist.ListItemInfo{"COMPONENT", "HEALTH STATUS", "SYNC STATUS", "VERSION", "ERRORS"},
		checkers,
		&checklist.CheckListOptions{
			Interval:     1 * time.Second,
			WaitAllReady: true,
		},
	)

	if err := cl.Start(ctx); err != nil && ctx.Err() == nil {
		return err
	}

	return nil
}

func getComponentChecklistState(c model.Component) (checklist.ListItemState, checklist.ListItemInfo) {
	state := checklist.Waiting
	name := strings.TrimPrefix(c.Metadata.Name, fmt.Sprintf("%s-", c.Metadata.Runtime))
	version := "N/A"
	syncStatus := "N/A"
	healthStatus := "N/A"
	errs := ""

	if c.Version != "" {
		version = c.Version
	}

	if c.Self != nil && c.Self.Status != nil {
		syncStatus = string(c.Self.Status.SyncStatus)

		if c.Self.Status.HealthStatus != nil {
			healthStatus = string(*c.Self.Status.HealthStatus)
		}

		if len(c.Self.Errors) > 0 {
			// use the first sync error due to lack of space
			for _, err := range c.Self.Errors {
				se, ok := err.(model.SyncError)
				if ok && se.Level == model.ErrorLevelsError {
					errs = se.Message
					state = checklist.Error
				}
			}
		}
	}

	if healthStatus == string(model.HealthStatusHealthy) && syncStatus == string(model.SyncStatusSynced) {
		state = checklist.Ready
	}

	return state, []string{name, healthStatus, syncStatus, version, errs}
}

func intervalCheckIsRuntimePersisted(ctx context.Context, runtimeName string) error {
	maxRetries := 48 // up to 8 min
	ticker := time.NewTicker(time.Second * 10)
	defer ticker.Stop()
	subCtx, cancel := context.WithCancel(ctx)

	go func() {
		if err := printComponentsState(subCtx, runtimeName); err != nil {
			log.G(ctx).WithError(err).Error("failed to print components state")
		}
	}()
	defer cancel()

	for triesLeft := maxRetries; triesLeft > 0; triesLeft-- {
		select {
		case <-ctx.Done():
			return ctx.Err()
		case <-ticker.C:
		}

		runtime, err := cfConfig.NewClient().V2().Runtime().Get(ctx, runtimeName)
		if err != nil {
			if err == ctx.Err() {
				return ctx.Err()
			}

			log.G(ctx).Debugf("retrying the call to graphql API. Error: %s", err.Error())
		} else if runtime.InstallationStatus == model.InstallationStatusCompleted {
			return nil
		}
	}

	return fmt.Errorf("timed out while waiting for runtime installation to complete")
}

func NewRuntimeListCommand() *cobra.Command {
	cmd := &cobra.Command{
		Use:     "list",
		Aliases: []string{"ls"},
		Args:    cobra.NoArgs,
		Short:   "List all Codefresh runtimes",
		Example: util.Doc("<BIN> runtime list"),
		PreRunE: func(cmd *cobra.Command, args []string) error {
			return nil
		},
		RunE: func(cmd *cobra.Command, _ []string) error {
			ctx := cmd.Context()

			return RunRuntimeList(ctx)
		},
	}

	return cmd
}

func RunRuntimeList(ctx context.Context) error {
	runtimes, err := cfConfig.NewClient().V2().Runtime().List(ctx)
	if err != nil {
		return err
	}

	if len(runtimes) == 0 {
		log.G(ctx).Info("No runtimes were found")
		return nil
	}

	tb := ansiterm.NewTabWriter(os.Stdout, 0, 0, 4, ' ', 0)
	_, err = fmt.Fprintln(tb, "NAME\tNAMESPACE\tCLUSTER\tVERSION\tSYNC_STATUS\tHEALTH_STATUS\tHEALTH_MESSAGE\tINSTALLATION_STATUS\tINGRESS_HOST\tINGRESS_CLASS")
	if err != nil {
		return err
	}

	for _, rt := range runtimes {
		name := rt.Metadata.Name
		namespace := "N/A"
		cluster := "N/A"
		version := "N/A"
		syncStatus := rt.SyncStatus
		healthStatus := rt.HealthStatus
		healthMessage := "N/A"
		installationStatus := rt.InstallationStatus
		ingressHost := "N/A"
		internalIngressHost := "N/A"
		ingressClass := "N/A"

		if rt.Managed {
			name = fmt.Sprintf("%s (hosted)", rt.Metadata.Name)
		}

		if rt.Metadata.Namespace != nil {
			namespace = *rt.Metadata.Namespace
		}

		if rt.Cluster != nil {
			cluster = *rt.Cluster
		}

		if rt.RuntimeVersion != nil {
			version = *rt.RuntimeVersion
		}

		if rt.HealthMessage != nil {
			healthMessage = *rt.HealthMessage
		}

		if rt.IngressHost != nil {
			ingressHost = *rt.IngressHost
		}

		if rt.InternalIngressHost != nil {
			internalIngressHost = *rt.InternalIngressHost
		}

		if rt.IngressClass != nil {
			ingressClass = *rt.IngressClass
		}

		_, err = fmt.Fprintf(tb, "%s\t%s\t%s\t%s\t%s\t%s\t%s\t%s\t%s\t%s\t%s\n",
			name,
			namespace,
			cluster,
			version,
			syncStatus,
			healthStatus,
			healthMessage,
			installationStatus,
			ingressHost,
			internalIngressHost,
			ingressClass,
		)
		if err != nil {
			return err
		}
	}

	return tb.Flush()
}

func NewRuntimeUninstallCommand() *cobra.Command {
	var (
		opts            RuntimeUninstallOptions
		finalParameters map[string]string
	)

	cmd := &cobra.Command{
		Use:   "uninstall [RUNTIME_NAME]",
		Short: "Uninstall a Codefresh runtime",
		Args:  cobra.MaximumNArgs(1),
		Example: util.Doc(`
# To run this command you need to create a personal access token for your git provider
# and provide it using:

		export GIT_TOKEN=<token>

# or with the flag:

		--git-token <token>

# Deletes a runtime

	<BIN> runtime uninstall runtime-name --repo gitops_repo
`),
		PreRunE: func(cmd *cobra.Command, args []string) error {
			ctx := cmd.Context()

			createAnalyticsReporter(ctx, reporter.UninstallFlow, opts.DisableTelemetry)

			err := runtimeUninstallCommandPreRunHandler(cmd, args, &opts)
			handleCliStep(reporter.UninstallPhasePreCheckFinish, "Finished pre run checks", err, true, false)
			if err != nil {
				if errors.Is(err, promptui.ErrInterrupt) {
					return fmt.Errorf("uninstallation canceled by user")
				}

				return fmt.Errorf("pre run error: %w", err)
			}

			finalParameters = map[string]string{
				"Codefresh context": cfConfig.CurrentContext,
				"Runtime name":      opts.RuntimeName,
			}

			if !opts.Managed {
				finalParameters["Kube context"] = opts.kubeContext
				finalParameters["Repository URL"] = opts.CloneOpts.Repo
				opts.CloneOpts.Parse()
			}

			err = getApprovalFromUser(ctx, finalParameters, "runtime uninstall")
			if err != nil {
				return err
			}

			opts.Timeout = store.Get().WaitTimeout

			return nil
		},
		RunE: func(cmd *cobra.Command, _ []string) error {
			err := RunRuntimeUninstall(cmd.Context(), &opts)
			handleCliStep(reporter.UninstallPhaseFinish, "Uninstall phase finished", err, false, true)
			return err
		},
	}

	cmd.Flags().BoolVar(&opts.SkipChecks, "skip-checks", false, "If true, will not verify that runtime exists before uninstalling")
	cmd.Flags().DurationVar(&store.Get().WaitTimeout, "wait-timeout", store.Get().WaitTimeout, "How long to wait for the runtime components to be deleted")
	cmd.Flags().BoolVar(&opts.Force, "force", false, "If true, will guarantee the runtime is removed from the platform, even in case of errors while cleaning the repo and the cluster")
	cmd.Flags().BoolVar(&opts.FastExit, "fast-exit", false, "If true, will not wait for deletion of cluster resources. This means that full resource deletion will not be verified")
	cmd.Flags().BoolVar(&opts.DisableTelemetry, "disable-telemetry", false, "If true, will disable the analytics reporting for the uninstall process")

	opts.CloneOpts = apu.AddCloneFlags(cmd, &apu.CloneFlagsOptions{
		CloneForWrite: true,
		Optional:      true,
	})
	opts.KubeFactory = kube.AddFlags(cmd.Flags())

	return cmd
}

func RunRuntimeUninstall(ctx context.Context, opts *RuntimeUninstallOptions) error {
	defer printSummaryToUser()

	handleCliStep(reporter.UninstallPhaseStart, "Uninstall phase started", nil, false, false)

	// check whether the runtime exists
	var err error
	if !opts.SkipChecks {
		_, err = cfConfig.NewClient().V2().Runtime().Get(ctx, opts.RuntimeName)
	}
	handleCliStep(reporter.UninstallStepCheckRuntimeExists, "Checking if runtime exists", err, false, true)
	if err != nil {
		summaryArr = append(summaryArr, summaryLog{"you can attempt to uninstall again with the \"--skip-checks\" flag", Info})
		return err
	}

	log.G(ctx).Infof("Uninstalling runtime \"%s\" - this process may take a few minutes...", opts.RuntimeName)

	err = removeGitIntegrations(ctx, opts)
	if opts.Force {
		err = nil
	}
	handleCliStep(reporter.UninstallStepRemoveGitIntegrations, "Removing git integrations", err, false, true)
	if err != nil {
		summaryArr = append(summaryArr, summaryLog{"you can attempt to uninstall again with the \"--force\" flag", Info})
		return err
	}

	err = removeRuntimeIsc(ctx, opts.RuntimeName)
	if opts.Force {
		err = nil
	}
	handleCliStep(reporter.UninstallStepRemoveRuntimeIsc, "Removing runtime ISC", err, false, true)
	if err != nil {
		return fmt.Errorf("failed to remove runtime isc: %w", err)
	}

	subCtx, cancel := context.WithCancel(ctx)
	go func() {
		if err := printApplicationsState(subCtx, opts.RuntimeName, opts.KubeFactory, opts.Managed); err != nil {
			log.G(ctx).WithError(err).Debug("failed to print uninstallation progress")
		}
	}()

<<<<<<< HEAD
	err = apcmd.RunRepoUninstall(ctx, &apcmd.RepoUninstallOptions{
		Namespace:    opts.RuntimeName,
		Timeout:      opts.Timeout,
		CloneOptions: opts.CloneOpts,
		KubeFactory:  opts.KubeFactory,
		Force:        opts.Force,
		FastExit:     opts.FastExit,
		KubeContextName: opts.kubeContext,
	})
=======
	if !opts.Managed {
		err = apcmd.RunRepoUninstall(ctx, &apcmd.RepoUninstallOptions{
			Namespace:    opts.RuntimeName,
			Timeout:      opts.Timeout,
			CloneOptions: opts.CloneOpts,
			KubeFactory:  opts.KubeFactory,
			Force:        opts.Force,
			FastExit:     opts.FastExit,
		})
	}
>>>>>>> 5e03cf8f
	cancel() // to tell the progress to stop displaying even if it's not finished
	if opts.Force {
		err = nil
	}
	handleCliStep(reporter.UninstallStepUninstallRepo, "Uninstalling repo", err, false, !opts.Managed)
	if err != nil {
		summaryArr = append(summaryArr, summaryLog{"you can attempt to uninstall again with the \"--force\" flag", Info})
		return err
	}

	if !opts.Managed {
		err = deleteRuntimeFromPlatform(ctx, opts)
	}
	handleCliStep(reporter.UninstallStepDeleteRuntimeFromPlatform, "Deleting runtime from platform", err, false, !opts.Managed)
	if err != nil {
		return fmt.Errorf("failed to delete runtime from the platform: %w", err)
	}

	if opts.Managed {
		log.G(ctx).Infof("Deleting runtime '%s' from platform", opts.RuntimeName)
		_, err = cfConfig.NewClient().V2().Runtime().DeleteManaged(ctx, opts.RuntimeName)
	}
	handleCliStep(reporter.UninstallStepDeleteManagedRuntimeFromPlatform, "Deleting hosted runtime from platform", err, false, opts.Managed)
	if err != nil {
		return fmt.Errorf("failed to delete hosted runtime from the platform: %w", err)
	}

	if cfConfig.GetCurrentContext().DefaultRuntime == opts.RuntimeName {
		cfConfig.GetCurrentContext().DefaultRuntime = ""
	}

	uninstallDoneStr := fmt.Sprintf("Done uninstalling runtime \"%s\"", opts.RuntimeName)
	appendLogToSummary(uninstallDoneStr, nil)

	return nil
}

func printApplicationsState(ctx context.Context, runtime string, f kube.Factory, managed bool) error {
	if managed {
		return nil
	}

	apps := map[string]*argocdv1alpha1.Application{}
	lock := sync.Mutex{}

	rc, err := f.ToRESTConfig()
	if err != nil {
		return err
	}

	cs, err := argocdv1alpha1cs.NewForConfig(rc)
	if err != nil {
		return err
	}

	appIf := cs.ArgoprojV1alpha1().Applications(runtime)
	componentsLabelSelector := fmt.Sprintf("%s=%s", store.Get().LabelKeyCFType, store.Get().CFComponentType)

	curApps, err := appIf.List(ctx, metav1.ListOptions{LabelSelector: componentsLabelSelector})
	if err != nil {
		return err
	}

	if len(curApps.Items) == 0 {
		// all apps already deleted nothing to wait for
		return nil
	}

	for i, a := range curApps.Items {
		apps[a.Name] = &curApps.Items[i]
	}

	// refresh components state
	go func() {
		t := time.NewTicker(time.Second)
		for {
			select {
			case <-ctx.Done():
				return
			case <-t.C:
			}

			curApps, err := appIf.List(ctx, metav1.ListOptions{LabelSelector: componentsLabelSelector})
			if err != nil {
				log.G(ctx).WithError(err).Debug("failed to refresh components state")
				continue
			}

			newApps := make(map[string]*argocdv1alpha1.Application, len(curApps.Items))
			for i, a := range curApps.Items {
				newApps[a.Name] = &curApps.Items[i]
			}

			lock.Lock()
			// update existing
			for i, a := range curApps.Items {
				apps[a.Name] = &curApps.Items[i]
			}

			// clear deleted apps
			for name := range apps {
				if _, ok := newApps[name]; !ok {
					delete(apps, name)
				}
			}
			lock.Unlock()
		}
	}()

	checkers := make([]checklist.Checker, len(curApps.Items))
	for i, a := range curApps.Items {
		name := a.Name
		checkers[i] = func(ctx context.Context) (checklist.ListItemState, checklist.ListItemInfo) {
			lock.Lock()
			defer lock.Unlock()
			return getApplicationChecklistState(name, apps[name], runtime)
		}
	}

	cl := checklist.NewCheckList(
		os.Stdout,
		checklist.ListItemInfo{"COMPONENT", "STATUS"},
		checkers,
		&checklist.CheckListOptions{
			WaitAllReady: true,
		},
	)

	if err := cl.Start(ctx); err != nil && ctx.Err() == nil {
		return err
	}

	return nil
}

func getApplicationChecklistState(name string, a *argocdv1alpha1.Application, runtime string) (checklist.ListItemState, checklist.ListItemInfo) {
	state := checklist.Waiting
	name = strings.TrimPrefix(name, fmt.Sprintf("%s-", runtime))
	status := "N/A"

	if a == nil {
		status = "Deleted"
		state = checklist.Ready
	} else if string(a.Status.Health.Status) != "" {
		status = string(a.Status.Health.Status)
	}

	return state, []string{name, status}
}

func removeRuntimeIsc(ctx context.Context, runtimeName string) error {
	appProxyClient, err := cfConfig.NewClient().AppProxy(ctx, runtimeName, store.Get().InsecureIngressHost)
	if err != nil {
		return fmt.Errorf("failed to build app-proxy client while removing runtime isc: %w", err)
	}

	_, err = appProxyClient.AppProxyIsc().RemoveRuntimeFromIscRepo(ctx)
	if err == nil {
		log.G(ctx).Info("Removed runtime from isc repo")
	}

	return err
}

func deleteRuntimeFromPlatform(ctx context.Context, opts *RuntimeUninstallOptions) error {
	log.G(ctx).Infof("Deleting runtime \"%s\" from the platform", opts.RuntimeName)
	_, err := cfConfig.NewClient().V2().Runtime().Delete(ctx, opts.RuntimeName)
	if err != nil {
		return err
	}

	log.G(ctx).Infof("Successfully deleted runtime \"%s\" from the platform", opts.RuntimeName)
	return nil
}

func NewRuntimeUpgradeCommand() *cobra.Command {
	var (
		versionStr      string
		finalParameters map[string]string
		opts            RuntimeUpgradeOptions
	)

	cmd := &cobra.Command{
		Use:   "upgrade [RUNTIME_NAME]",
		Short: "Upgrade a Codefresh runtime",
		Args:  cobra.MaximumNArgs(1),
		Example: util.Doc(`
# To run this command you need to create a personal access token for your git provider
# and provide it using:

		export GIT_TOKEN=<token>

# or with the flag:

		--git-token <token>

# Upgrade a runtime to version v0.0.30

	<BIN> runtime upgrade runtime-name --version 0.0.30 --repo gitops_repo
`),
		PreRunE: func(cmd *cobra.Command, args []string) error {
			ctx := cmd.Context()

			createAnalyticsReporter(ctx, reporter.UpgradeFlow, opts.DisableTelemetry)

			err := runtimeUpgradeCommandPreRunHandler(cmd, args, &opts)
			handleCliStep(reporter.UpgradePhasePreCheckFinish, "Finished pre run checks", err, true, false)
			if err != nil {
				if errors.Is(err, promptui.ErrInterrupt) {
					return fmt.Errorf("upgrade canceled by user")
				}
				return fmt.Errorf("pre run error: %w", err)
			}

			finalParameters = map[string]string{
				"Codefresh context": cfConfig.CurrentContext,
				"Runtime name":      opts.RuntimeName,
				"Repository URL":    opts.CloneOpts.Repo,
			}

			if versionStr != "" {
				finalParameters["Version"] = versionStr
			}

			err = getApprovalFromUser(ctx, finalParameters, "runtime upgrade")
			if err != nil {
				return err
			}

			opts.CloneOpts.Parse()
			return nil
		},
		RunE: func(cmd *cobra.Command, _ []string) error {
			var err error
			ctx := cmd.Context()

			if versionStr != "" {
				opts.Version, err = semver.NewVersion(versionStr)
				if err != nil {
					return err
				}
			}

			opts.CommonConfig = &runtime.CommonConfig{
				CodefreshBaseURL: cfConfig.GetCurrentContext().URL,
			}

			err = RunRuntimeUpgrade(ctx, &opts)
			handleCliStep(reporter.UpgradePhaseFinish, "Runtime upgrade phase finished", err, false, false)
			return err
		},
	}

	cmd.Flags().StringVar(&versionStr, "version", "", "The runtime version to upgrade to, defaults to latest")
	cmd.Flags().StringVar(&opts.SuggestedSharedConfigRepo, "shared-config-repo", "", "URL to the shared configurations repo. (default: <installation-repo> or the existing one for this account)")
	cmd.Flags().BoolVar(&opts.DisableTelemetry, "disable-telemetry", false, "If true, will disable analytics reporting for the upgrade process")
	cmd.Flags().BoolVar(&store.Get().SetDefaultResources, "set-default-resources", false, "If true, will set default requests and limits on all of the runtime components")
	opts.CloneOpts = apu.AddCloneFlags(cmd, &apu.CloneFlagsOptions{CloneForWrite: true})

	return cmd
}

func RunRuntimeUpgrade(ctx context.Context, opts *RuntimeUpgradeOptions) error {
	handleCliStep(reporter.UpgradePhaseStart, "Runtime upgrade phase started", nil, false, true)

	log.G(ctx).Info("Downloading runtime definition")
	newRt, err := runtime.Download(opts.Version, opts.RuntimeName)
	handleCliStep(reporter.UpgradeStepDownloadRuntimeDefinition, "Downloading runtime definition", err, true, false)
	if err != nil {
		return fmt.Errorf("failed to download runtime definition: %w", err)
	}

	if newRt.Spec.DefVersion.GreaterThan(store.Get().MaxDefVersion) {
		err = fmt.Errorf("please upgrade your cli version before upgrading to %s", newRt.Spec.Version)
	}
	handleCliStep(reporter.UpgradeStepRunPreCheckEnsureCliVersion, "Checking CLI version", err, true, false)
	if err != nil {
		return err
	}

	log.G(ctx).Info("Cloning installation repository")
	r, fs, err := opts.CloneOpts.GetRepo(ctx)
	handleCliStep(reporter.UpgradeStepGetRepo, "Getting repository", err, true, false)
	if err != nil {
		return err
	}

	log.G(ctx).Info("Loading current runtime definition")
	curRt, err := runtime.Load(fs, fs.Join(apstore.Default.BootsrtrapDir, opts.RuntimeName+".yaml"))
	handleCliStep(reporter.UpgradeStepLoadRuntimeDefinition, "Loading runtime definition", err, true, false)
	if err != nil {
		return fmt.Errorf("failed to load current runtime definition: %w", err)
	}

	if !newRt.Spec.Version.GreaterThan(curRt.Spec.Version) {
		err = fmt.Errorf("current runtime version (%s) is greater than or equal to the specified version (%s)", curRt.Spec.Version, newRt.Spec.Version)
	}
	handleCliStep(reporter.UpgradeStepLoadRuntimeDefinition, "Comparing runtime versions", err, true, false)
	if err != nil {
		return err
	}

	log.G(ctx).Infof("Upgrading runtime \"%s\" to version: v%s", opts.RuntimeName, newRt.Spec.Version)
	newComponents, err := curRt.Upgrade(fs, newRt, opts.CommonConfig)
	handleCliStep(reporter.UpgradeStepUpgradeRuntime, "Upgrading runtime", err, false, false)
	if err != nil {
		return fmt.Errorf("failed to upgrade runtime: %w", err)
	}

	log.G(ctx).Info("Pushing new runtime definition")
	err = apu.PushWithMessage(ctx, r, fmt.Sprintf("Upgraded to %s", newRt.Spec.Version))
	handleCliStep(reporter.UpgradeStepPushRuntimeDefinition, "Pushing new runtime definition", err, false, false)
	if err != nil {
		return err
	}

	for _, component := range newComponents {
		log.G(ctx).Infof("Installing new component \"%s\"", component.Name)
		component.IsInternal = true
		err = component.CreateApp(ctx, nil, opts.CloneOpts, opts.RuntimeName, store.Get().CFComponentType, "", "")
		if err != nil {
			err = fmt.Errorf("failed to create \"%s\" application: %w", component.Name, err)
			break
		}
	}

	handleCliStep(reporter.UpgradeStepInstallNewComponents, "Install new components", err, false, false)

	log.G(ctx).Infof("Runtime upgraded to version: v%s", newRt.Spec.Version)

	return nil
}

func NewRuntimeLogsCommand() *cobra.Command {
	cmd := &cobra.Command{
		Use:   "logs [--ingress-host <url>] [--download]",
		Short: "Work with current runtime logs",
		RunE: func(cmd *cobra.Command, _ []string) error {
			var err error = nil
			if isAllRequiredFlagsForDownloadRuntimeLogs() {
				err = downloadRuntimeLogs()
				if err == nil {
					log.G(cmd.Context()).Info("Runtime logs was downloaded successfully")
				}
			}
			return err
		},
	}
	cmd.Flags().BoolVar(&store.Get().IsDownloadRuntimeLogs, "download", false, "If true, will download logs from all componnents that consist of current runtime")
	cmd.Flags().StringVar(&store.Get().IngressHost, "ingress-host", "", "Set runtime ingress host")
	return cmd
}

func isAllRequiredFlagsForDownloadRuntimeLogs() bool {
	return store.Get().IsDownloadRuntimeLogs && store.Get().IngressHost != ""
}

func downloadRuntimeLogs() error {
	downloadFileUrl := getDownloadFileUrl()
	response, err := http.Get(downloadFileUrl)
	if err != nil {
		return err
	}
	defer response.Body.Close()
	fullFilename, err := getFullFilename(response)
	if err != nil {
		return err
	}
	return downloadFile(response, fullFilename)
}

func getDownloadFileUrl() string {
	ingressHost := store.Get().IngressHost
	appProxyPath := store.Get().AppProxyIngressPath
	regularExpression := regexp.MustCompile(`([^:])/{2,}`)
	url := fmt.Sprintf("%s/%s/api/applications/logs", ingressHost, appProxyPath)
	return regularExpression.ReplaceAllString(url, `$1/`)
}

func getFullFilename(response *http.Response) (string, error) {
	contentDisposition := response.Header.Get("Content-Disposition")
	_, params, err := mime.ParseMediaType(contentDisposition)
	if err != nil {
		return "", err
	}
	filename := params["filename"]
	processWorkingDirectory, err := os.Getwd()
	if err != nil {
		return "", err
	}
	fullFilename := fmt.Sprintf("%s/%s", processWorkingDirectory, filename)
	return fullFilename, err
}

func downloadFile(response *http.Response, fullFilename string) error {
	fileDescriptor, err := os.Create(fullFilename)
	if err != nil {
		return err
	}
	defer fileDescriptor.Close()
	_, err = io.Copy(fileDescriptor, response.Body)
	return err
}

func persistRuntime(ctx context.Context, cloneOpts *git.CloneOptions, rt *runtime.Runtime, rtConf *runtime.CommonConfig) error {
	r, fs, err := cloneOpts.GetRepo(ctx)
	if err != nil {
		return err
	}

	if err = rt.Save(fs, fs.Join(apstore.Default.BootsrtrapDir, rt.Name+".yaml"), rtConf); err != nil {
		return err
	}

	if err := updateProject(fs, rt); err != nil {
		return err
	}

	log.G(ctx).Info("Pushing runtime definition to the installation repo")

	return apu.PushWithMessage(ctx, r, "Persisted runtime data")
}

func createWorkflowsIngress(ctx context.Context, opts *RuntimeInstallOptions, rt *runtime.Runtime) error {
	r, fs, err := opts.InsCloneOpts.GetRepo(ctx)
	if err != nil {
		return err
	}

	overlaysDir := fs.Join(apstore.Default.AppsDir, store.Get().WorkflowsIngressPath, apstore.Default.OverlaysDir, rt.Name)
	ingressOptions := ingressutil.CreateIngressOptions{
		Name:             rt.Name + store.Get().WorkflowsIngressName,
		Namespace:        rt.Namespace,
		IngressClassName: opts.IngressClass,
		Host:             opts.HostName,
		Annotations: map[string]string{
			"ingress.kubernetes.io/protocol":               "https",
			"ingress.kubernetes.io/rewrite-target":         "/$2",
			"nginx.ingress.kubernetes.io/backend-protocol": "https",
			"nginx.ingress.kubernetes.io/rewrite-target":   "/$2",
		},
		Paths: []ingressutil.IngressPath{
			{
				Path:        fmt.Sprintf("/%s(/|$)(.*)", store.Get().WorkflowsIngressPath),
				PathType:    netv1.PathTypeImplementationSpecific,
				ServiceName: store.Get().ArgoWFServiceName,
				ServicePort: store.Get().ArgoWFServicePort,
			},
		},
	}

	if opts.ExternalIngressAnnotation != nil {
		mergeAnnotations(ingressOptions.Annotations, opts.ExternalIngressAnnotation)
	}

	ingress := ingressutil.CreateIngress(&ingressOptions)
	opts.IngressController.Decorate(ingress)

	if err = fs.WriteYamls(fs.Join(overlaysDir, "ingress.yaml"), ingress); err != nil {
		return err
	}

	if err = billyUtils.WriteFile(fs, fs.Join(overlaysDir, "ingress-patch.json"), workflowsIngressPatch, 0666); err != nil {
		return err
	}

	kust, err := kustutil.ReadKustomization(fs, overlaysDir)
	if err != nil {
		return err
	}

	kust.Resources = append(kust.Resources, "ingress.yaml")
	kust.Patches = append(kust.Patches, kusttypes.Patch{
		Target: &kusttypes.Selector{
			ResId: kustid.ResId{
				Gvk: kustid.Gvk{
					Group:   appsv1.SchemeGroupVersion.Group,
					Version: appsv1.SchemeGroupVersion.Version,
					Kind:    "Deployment",
				},
				Name: store.Get().ArgoWFServiceName,
			},
		},
		Path: "ingress-patch.json",
	})
	if err = kustutil.WriteKustomization(fs, kust, overlaysDir); err != nil {
		return err
	}

	log.G(ctx).Info("Pushing Argo Workflows ingress manifests")

	return apu.PushWithMessage(ctx, r, "Created Workflows Ingress")
}

func mergeAnnotations(annotation map[string]string, newAnnotation map[string]string) {
	for key, element := range newAnnotation {
		annotation[key] = element
	}
}

func configureAppProxy(ctx context.Context, opts *RuntimeInstallOptions, rt *runtime.Runtime) error {
	r, fs, err := opts.InsCloneOpts.GetRepo(ctx)
	if err != nil {
		return err
	}

	overlaysDir := fs.Join(apstore.Default.AppsDir, "app-proxy", apstore.Default.OverlaysDir, rt.Name)

	kust, err := kustutil.ReadKustomization(fs, overlaysDir)
	if err != nil {
		return err
	}

	literalResources := []string{
		"argoWorkflowsInsecure=true",
		fmt.Sprintf("cfHost=%s", cfConfig.GetCurrentContext().URL),
		fmt.Sprintf("cors=%s", cfConfig.GetCurrentContext().URL),
		"env=production",
	}

	// configure codefresh host
	kust.ConfigMapGenerator = append(kust.ConfigMapGenerator, kusttypes.ConfigMapArgs{
		GeneratorArgs: kusttypes.GeneratorArgs{
			Name:     store.Get().AppProxyServiceName + "-cm",
			Behavior: "merge",
			KvPairSources: kusttypes.KvPairSources{
				LiteralSources: literalResources,
			},
		},
	})

	hostName := opts.HostName
	if opts.InternalHostName != "" {
		hostName = opts.InternalHostName
	}

	if !store.Get().SkipIngress {
		ingressOptions := ingressutil.CreateIngressOptions{
			Name:             rt.Name + store.Get().AppProxyIngressName,
			Namespace:        rt.Namespace,
			IngressClassName: opts.IngressClass,
			Host:             hostName,
			Paths: []ingressutil.IngressPath{
				{
					Path:        store.Get().AppProxyIngressPath,
					PathType:    netv1.PathTypePrefix,
					ServiceName: store.Get().AppProxyServiceName,
					ServicePort: store.Get().AppProxyServicePort,
				},
			},
		}

		if opts.InternalIngressAnnotation != nil {
			ingressOptions.Annotations = make(map[string]string)
			mergeAnnotations(ingressOptions.Annotations, opts.InternalIngressAnnotation)
		}

		ingress := ingressutil.CreateIngress(&ingressOptions)
		opts.IngressController.Decorate(ingress)

		if err = fs.WriteYamls(fs.Join(overlaysDir, "ingress.yaml"), ingress); err != nil {
			return err
		}

		kust.Resources = append(kust.Resources, "ingress.yaml")
	}

	if err = kustutil.WriteKustomization(fs, kust, overlaysDir); err != nil {
		return err
	}

	log.G(ctx).Info("Pushing App-Proxy ingress manifests")

	return apu.PushWithMessage(ctx, r, "Created App-Proxy Ingress")
}

func updateCodefreshCM(ctx context.Context, opts *RuntimeInstallOptions, rt *runtime.Runtime, server string) error {
	var repofs fs.FS
	var marshalRuntime []byte
	var r git.Repository
	var err error

	r, repofs, err = opts.InsCloneOpts.GetRepo(ctx)
	if err != nil {
		return fmt.Errorf("failed to get repo while updating codefresh-cm: %w", err)
	}

	codefreshCM := &v1.ConfigMap{}

	runtime, err := getRuntimeDataFromCodefreshCM(ctx, repofs, rt.Name, codefreshCM)
	if err != nil {
		return fmt.Errorf("failed to get runtime data while updating codefresh-cm: %w", err)
	}

	runtime.Spec.Cluster = server
	runtime.Spec.IngressClass = opts.IngressClass
	runtime.Spec.IngressController = opts.IngressController.Name()
	runtime.Spec.IngressHost = opts.IngressHost
	runtime.Spec.InternalIngressHost = opts.InternalIngressHost

	marshalRuntime, err = yaml.Marshal(runtime)
	if err != nil {
		return fmt.Errorf("failed to marshal runtime while updating codefresh-cm: %w", err)
	}

	codefreshCM.Data["runtime"] = string(marshalRuntime)
	err = repofs.WriteYamls(repofs.Join(apstore.Default.BootsrtrapDir, rt.Name+".yaml"), codefreshCM)
	if err != nil {
		return fmt.Errorf("failed to write file while updating codefresh-cm: %w", err)
	}

	err = apu.PushWithMessage(ctx, r, "Updating codefresh-cm")
	if err != nil {
		return fmt.Errorf("failed to push to git while updating codefresh-cm: %w", err)
	}

	return nil
}

func applySecretsToCluster(ctx context.Context, opts *RuntimeInstallOptions) error {
	runtimeTokenSecret, err := getRuntimeTokenSecret(opts.RuntimeName, opts.RuntimeToken, opts.RuntimeStoreIV)
	if err != nil {
		return fmt.Errorf("failed to create codefresh token secret: %w", err)
	}

	argoTokenSecret, err := getArgoCDTokenSecret(ctx, opts.kubeContext, opts.RuntimeName, opts.Insecure)
	if err != nil {
		return fmt.Errorf("failed to create argocd token secret: %w", err)
	}

	if err = opts.KubeFactory.Apply(ctx, aputil.JoinManifests(runtimeTokenSecret, argoTokenSecret)); err != nil {
		return fmt.Errorf("failed to create codefresh token: %w", err)
	}

	return nil
}

func createEventsReporter(ctx context.Context, cloneOpts *git.CloneOptions, opts *RuntimeInstallOptions) error {
	resPath := cloneOpts.FS.Join(apstore.Default.AppsDir, store.Get().EventsReporterName, opts.RuntimeName, "resources")
	u, err := url.Parse(cloneOpts.URL())
	if err != nil {
		return fmt.Errorf("failed to parse url: %w", err)
	}
	u.Path += "/" + resPath
	q := u.Query()
	q.Add("ref", cloneOpts.Revision())
	u.RawQuery = q.Encode()

	appDef := &runtime.AppDef{
		Name:       store.Get().EventsReporterName,
		Type:       application.AppTypeDirectory,
		URL:        u.String(),
		IsInternal: true,
	}
	if err := appDef.CreateApp(ctx, opts.KubeFactory, cloneOpts, opts.RuntimeName, store.Get().CFComponentType, "", ""); err != nil {
		return err
	}

	r, repofs, err := cloneOpts.GetRepo(ctx)
	if err != nil {
		return err
	}

	if err := createEventsReporterEventSource(repofs, resPath, opts.RuntimeName, opts.Insecure); err != nil {
		return err
	}

	eventsReporterTriggers := []string{"events"}
	if err := createSensor(repofs, store.Get().EventsReporterName, resPath, opts.RuntimeName, store.Get().EventsReporterName, eventsReporterTriggers, "data"); err != nil {
		return err
	}

	log.G(ctx).Info("Pushing Event Reporter manifests")

	return apu.PushWithMessage(ctx, r, "Created Codefresh Event Reporter")
}

func createReporter(ctx context.Context, cloneOpts *git.CloneOptions, opts *RuntimeInstallOptions, reporterCreateOpts reporterCreateOptions) error {
	resPath := cloneOpts.FS.Join(apstore.Default.AppsDir, reporterCreateOpts.reporterName, opts.RuntimeName, "resources")
	u, err := url.Parse(cloneOpts.URL())
	if err != nil {
		return fmt.Errorf("failed to parse url: %w", err)
	}
	u.Path += "/" + resPath
	q := u.Query()
	q.Add("ref", cloneOpts.Revision())
	u.RawQuery = q.Encode()

	appDef := &runtime.AppDef{
		Name:       reporterCreateOpts.reporterName,
		Type:       application.AppTypeDirectory,
		URL:        u.String(),
		IsInternal: reporterCreateOpts.IsInternal,
	}
	if err := appDef.CreateApp(ctx, opts.KubeFactory, cloneOpts, opts.RuntimeName, store.Get().CFComponentType, "", ""); err != nil {
		return err
	}

	r, repofs, err := cloneOpts.GetRepo(ctx)
	if err != nil {
		return err
	}

	if err := createReporterRBAC(repofs, resPath, opts.RuntimeName, reporterCreateOpts.saName, reporterCreateOpts.clusterScope); err != nil {
		return err
	}

	if err := createReporterEventSource(repofs, resPath, opts.RuntimeName, reporterCreateOpts, reporterCreateOpts.clusterScope); err != nil {
		return err
	}

	var triggerNames []string
	for _, gvr := range reporterCreateOpts.gvr {
		triggerNames = append(triggerNames, gvr.resourceName)
	}

	if err := createSensor(repofs, reporterCreateOpts.reporterName, resPath, opts.RuntimeName, reporterCreateOpts.reporterName, triggerNames, "data.object"); err != nil {
		return err
	}

	titleCase := cases.Title(language.AmericanEnglish)
	log.G(ctx).Info("Pushing Codefresh ", titleCase.String(reporterCreateOpts.reporterName), " manifests")

	pushMessage := "Created Codefresh" + titleCase.String(reporterCreateOpts.reporterName) + "Reporter"

	return apu.PushWithMessage(ctx, r, pushMessage)
}

func updateProject(repofs fs.FS, rt *runtime.Runtime) error {
	projPath := repofs.Join(apstore.Default.ProjectsDir, rt.Name+".yaml")
	project, appset, err := getProjectInfoFromFile(repofs, projPath)
	if err != nil {
		return err
	}

	if project.ObjectMeta.Labels == nil {
		project.ObjectMeta.Labels = make(map[string]string)
	}

	project.ObjectMeta.Labels[store.Get().LabelKeyCFType] = store.Get().CFRuntimeType

	return repofs.WriteYamls(projPath, project, appset)
}

var getProjectInfoFromFile = func(repofs fs.FS, name string) (*argocdv1alpha1.AppProject, *appset.ApplicationSet, error) {
	proj := &argocdv1alpha1.AppProject{}
	appSet := &appset.ApplicationSet{}
	if err := repofs.ReadYamls(name, proj, appSet); err != nil {
		return nil, nil, err
	}

	return proj, appSet, nil
}

func getRuntimeTokenSecret(namespace string, token string, iv string) ([]byte, error) {
	return yaml.Marshal(&v1.Secret{
		TypeMeta: metav1.TypeMeta{
			APIVersion: "v1",
			Kind:       "Secret",
		},
		ObjectMeta: metav1.ObjectMeta{
			Name:      store.Get().CFTokenSecret,
			Namespace: namespace,
			Labels: map[string]string{
				apstore.Default.LabelKeyAppManagedBy: apstore.Default.LabelValueManagedBy,
			},
		},
		Data: map[string][]byte{
			store.Get().CFTokenSecretKey:   []byte(token),
			store.Get().CFStoreIVSecretKey: []byte(iv),
		},
	})
}

func getArgoCDTokenSecret(ctx context.Context, kubeContext, namespace string, insecure bool) ([]byte, error) {
	token, err := cdutil.GenerateToken(ctx, "admin", kubeContext, namespace, insecure)
	if err != nil {
		return nil, err
	}

	return yaml.Marshal(&v1.Secret{
		TypeMeta: metav1.TypeMeta{
			APIVersion: "v1",
			Kind:       "Secret",
		},
		ObjectMeta: metav1.ObjectMeta{
			Name:      store.Get().ArgoCDTokenSecret,
			Namespace: namespace,
			Labels: map[string]string{
				apstore.Default.LabelKeyAppPartOf: apstore.Default.ArgoCDNamespace,
			},
		},
		Data: map[string][]byte{
			store.Get().ArgoCDTokenKey: []byte(token),
		},
	})
}

func createReporterRBAC(repofs fs.FS, path, runtimeName, saName string, clusterScope bool) error {
	serviceAccount := &v1.ServiceAccount{
		TypeMeta: metav1.TypeMeta{
			Kind:       "ServiceAccount",
			APIVersion: "v1",
		},
		ObjectMeta: metav1.ObjectMeta{
			Name:      saName,
			Namespace: runtimeName,
		},
	}

	roleKind := "Role"
	roleMeta := metav1.ObjectMeta{
		Name:      saName,
		Namespace: runtimeName,
	}

	if clusterScope {
		roleKind = "ClusterRole"
		roleMeta = metav1.ObjectMeta{
			Name: saName,
		}
	}

	role := &rbacv1.Role{
		TypeMeta: metav1.TypeMeta{
			Kind:       roleKind,
			APIVersion: "rbac.authorization.k8s.io/v1",
		},
		ObjectMeta: roleMeta,
		Rules: []rbacv1.PolicyRule{
			{
				APIGroups: []string{"*"},
				Resources: []string{"*"},
				Verbs:     []string{"*"},
			},
		},
	}

	roleBindingKind := "RoleBinding"
	roleBindingMeta := metav1.ObjectMeta{
		Name:      saName,
		Namespace: runtimeName,
	}

	if clusterScope {
		roleBindingKind = "ClusterRoleBinding"
		roleBindingMeta = metav1.ObjectMeta{
			Name: saName,
		}
	}

	roleBinding := rbacv1.RoleBinding{
		TypeMeta: metav1.TypeMeta{
			Kind:       roleBindingKind,
			APIVersion: "rbac.authorization.k8s.io/v1",
		},
		ObjectMeta: roleBindingMeta,
		Subjects: []rbacv1.Subject{
			{
				Kind:      "ServiceAccount",
				Namespace: runtimeName,
				Name:      saName,
			},
		},
		RoleRef: rbacv1.RoleRef{
			Kind: roleKind,
			Name: saName,
		},
	}

	return repofs.WriteYamls(repofs.Join(path, "rbac.yaml"), serviceAccount, role, roleBinding)
}

func createEventsReporterEventSource(repofs fs.FS, path, namespace string, insecure bool) error {
	port := 443
	if insecure {
		port = 80
	}
	argoCDSvc := fmt.Sprintf("argocd-server.%s.svc:%d", namespace, port)

	eventSource := eventsutil.CreateEventSource(&eventsutil.CreateEventSourceOptions{
		Name:         store.Get().EventsReporterName,
		Namespace:    namespace,
		EventBusName: store.Get().EventBusName,
		Generic: map[string]eventsutil.CreateGenericEventSourceOptions{
			"events": {
				URL:             argoCDSvc,
				TokenSecretName: store.Get().ArgoCDTokenSecret,
				Insecure:        insecure,
			},
		},
	})
	return repofs.WriteYamls(repofs.Join(path, "event-source.yaml"), eventSource)
}

func createReporterEventSource(repofs fs.FS, path, namespace string, reporterCreateOpts reporterCreateOptions, clusterScope bool) error {
	var eventSource *aev1alpha1.EventSource
	var options *eventsutil.CreateEventSourceOptions

	var resourceNames []string
	for _, gvr := range reporterCreateOpts.gvr {
		resourceNames = append(resourceNames, gvr.resourceName)
	}

	options = &eventsutil.CreateEventSourceOptions{
		Name:               reporterCreateOpts.reporterName,
		Namespace:          namespace,
		ServiceAccountName: reporterCreateOpts.saName,
		EventBusName:       store.Get().EventBusName,
		Resource:           map[string]eventsutil.CreateResourceEventSourceOptions{},
	}

	resourceNamespace := namespace

	if clusterScope {
		resourceNamespace = ""
	}

	for i, name := range resourceNames {
		options.Resource[name] = eventsutil.CreateResourceEventSourceOptions{
			Group:     reporterCreateOpts.gvr[i].group,
			Version:   reporterCreateOpts.gvr[i].version,
			Resource:  reporterCreateOpts.gvr[i].resourceName,
			Namespace: resourceNamespace,
		}
	}

	eventSource = eventsutil.CreateEventSource(options)

	return repofs.WriteYamls(repofs.Join(path, "event-source.yaml"), eventSource)
}

func createSensor(repofs fs.FS, name, path, namespace, eventSourceName string, triggers []string, dataKey string) error {
	sensor := eventsutil.CreateSensor(&eventsutil.CreateSensorOptions{
		Name:            name,
		Namespace:       namespace,
		EventSourceName: eventSourceName,
		EventBusName:    store.Get().EventBusName,
		TriggerURL:      cfConfig.GetCurrentContext().URL + store.Get().EventReportingEndpoint,
		Triggers:        triggers,
		TriggerDestKey:  dataKey,
	})
	return repofs.WriteYamls(repofs.Join(path, "sensor.yaml"), sensor)
}

func ensureGitIntegrationOpts(opts *RuntimeInstallOptions) error {
	var err error

	if opts.InsCloneOpts.Provider == "" {
		if opts.GitIntegrationCreationOpts.Provider, err = inferProviderFromCloneURL(opts.InsCloneOpts.URL()); err != nil {
			return err
		}
	} else {
		opts.GitIntegrationCreationOpts.Provider = apmodel.GitProviders(strings.ToUpper(opts.InsCloneOpts.Provider))
	}

	if opts.GitIntegrationCreationOpts.APIURL == "" {
		if opts.GitIntegrationCreationOpts.APIURL, err = inferAPIURLForGitProvider(opts.GitIntegrationCreationOpts.Provider); err != nil {
			return err
		}
	}

	if opts.GitIntegrationRegistrationOpts.Token == "" {
		return fmt.Errorf("git personal access token is missing")
	}

	return nil
}

func inferProviderFromCloneURL(cloneURL string) (apmodel.GitProviders, error) {
	const suggest = "you can specify a git provider explicitly with --provider"

	if strings.Contains(cloneURL, "github.com") {
		return apmodel.GitProvidersGithub, nil
	}
	if strings.Contains(cloneURL, "gitlab.com") {
		return apmodel.GitProvidersGitlab, nil
	}

	return apmodel.GitProviders(""), fmt.Errorf("failed to infer git provider from clone url: %s, %s", cloneURL, suggest)
}

func inferAPIURLForGitProvider(provider apmodel.GitProviders) (string, error) {
	const suggest = "you can specify a git provider explicitly with --provider-api-url"

	switch provider {
	case apmodel.GitProvidersGithub:
		return "https://api.github.com", nil
	case apmodel.GitProvidersGitlab:
		return "https://gitlab.com/api/v4", nil
	}

	return "", fmt.Errorf("cannot infer api-url for git provider %s, %s", provider, suggest)
}

// display the user the old vs. the new configurations that will be changed upon recovery
// and asks for permission to proceed
func getInstallationFromRepoApproval(ctx context.Context, opts *RuntimeInstallOptions) error {
	server, err := util.KubeCurrentServer(opts.kubeconfig)
	if err != nil {
		return fmt.Errorf("failed getting new cluster server: %w", err)
	}

	newConfigurations := map[string]string{
		"ClusterServer":     server,
		"IngressClass":      opts.IngressClass,
		"IngressController": opts.IngressController.Name(),
		"IngressHost":       opts.IngressHost,
	}
	_, repofs, err := opts.InsCloneOpts.GetRepo(ctx)
	if err != nil {
		return fmt.Errorf("failed to get repo while getting user's approval: %w", err)
	}

	codefreshCM := &v1.ConfigMap{}
	runtime, err := getRuntimeDataFromCodefreshCM(ctx, repofs, opts.RuntimeName, codefreshCM)
	if err != nil {
		return err
	}

	previousConfigurations := map[string]string{
		"ClusterServer":     runtime.Spec.Cluster,
		"IngressClass":      runtime.Spec.IngressClass,
		"IngressController": runtime.Spec.IngressController,
		"IngressHost":       runtime.Spec.IngressHost,
	}

	printPreviousVsNewConfigsToUser(previousConfigurations, newConfigurations)

	if !store.Get().Silent {
		templates := &promptui.SelectTemplates{
			Selected: "{{ . | yellow }} ",
		}

		labelStr := fmt.Sprintf("%vDo you wish to proceed?%v", CYAN, COLOR_RESET)

		prompt := promptui.Select{
			Label:     labelStr,
			Items:     []string{"Yes", "No"},
			Templates: templates,
		}

		_, result, err := prompt.Run()
		if err != nil {
			return err
		}

		if result == "No" {
			return fmt.Errorf("installation from existing repo was cancelled")
		}
	}

	return nil
}

func getRuntimeDataFromCodefreshCM(ctx context.Context, repofs fs.FS, runtimeName string, codefreshCM *v1.ConfigMap) (*runtime.Runtime, error) {
	err := repofs.ReadYamls(repofs.Join(apstore.Default.BootsrtrapDir, runtimeName+".yaml"), codefreshCM)
	if err != nil {
		return nil, fmt.Errorf("failed to read file '%s': %w", runtimeName+".yaml", err)
	}

	data := codefreshCM.Data["runtime"]
	runtime := &runtime.Runtime{}
	err = yaml.Unmarshal([]byte(data), runtime)
	if err != nil {
		return nil, fmt.Errorf("failed to unmarshal runtime: %w", err)
	}

	return runtime, nil
}

func postInstallationHandler(ctx context.Context, opts *RuntimeInstallOptions, err error, disableRollback *bool) {
	if err != nil && !*disableRollback {
		summaryArr = append(summaryArr, summaryLog{"----------Uninstalling runtime----------", Info})
		log.G(ctx).Warnf("installation failed due to error : %s, performing installation rollback", err.Error())

		err := RunRuntimeUninstall(ctx, &RuntimeUninstallOptions{
			RuntimeName: opts.RuntimeName,
			Timeout:     store.Get().WaitTimeout,
			CloneOpts:   opts.InsCloneOpts,
			KubeFactory: opts.KubeFactory,
			SkipChecks:  true,
			Force:       true,
			FastExit:    false,
		})
		handleCliStep(reporter.UninstallPhaseFinish, "Uninstall phase finished after rollback", err, false, true)
		if err != nil {
			log.G(ctx).Errorf("installation rollback failed: %s", err.Error())
		}
	}

	printSummaryToUser()
}

func handleCliStep(step reporter.CliStep, message string, err error, preStep bool, appendToLog bool) {
	r := reporter.G()
	status := reporter.SUCCESS
	if err != nil {
		if preStep {
			status = reporter.CANCELED
		} else {
			status = reporter.FAILURE
		}
	}

	r.ReportStep(reporter.CliStepData{
		Step:        step,
		Status:      status,
		Description: message,
		Err:         err,
	})

	if appendToLog {
		appendLogToSummary(message, err)
	}
}

func appendLogToSummary(message string, err error) {
	if err != nil {
		summaryArr = append(summaryArr, summaryLog{message, Failed})
	} else {
		summaryArr = append(summaryArr, summaryLog{message, Success})
	}
}

func printSummaryToUser() {
	for i := 0; i < len(summaryArr); i++ {
		if summaryArr[i].level == Success {
			fmt.Printf("%s -> %v%s%v\n", summaryArr[i].message, GREEN, summaryArr[i].level, COLOR_RESET)
		} else if summaryArr[i].level == Failed {
			fmt.Printf("%s -> %v%s%v\n", summaryArr[i].message, RED, summaryArr[i].level, COLOR_RESET)
		} else {
			fmt.Printf("%s\n", summaryArr[i].message)
		}
	}
	//clear array to avoid double printing
	summaryArr = []summaryLog{}
}

func printPreviousVsNewConfigsToUser(previousConfigurations map[string]string, newConfigurations map[string]string) {
	fmt.Printf("%vYou are about to recover a runtime from an existing repo. some configuration will be changed as follows:\n%v", CYAN, COLOR_RESET)
	fmt.Printf("%vCluster server:%v     %s %v--> %s%v\n", BOLD, BOLD_RESET, previousConfigurations["ClusterServer"], GREEN, newConfigurations["ClusterServer"], COLOR_RESET)
	fmt.Printf("%vIngress class:%v      %s %v--> %s%v\n", BOLD, BOLD_RESET, previousConfigurations["IngressClass"], GREEN, newConfigurations["IngressClass"], COLOR_RESET)
	fmt.Printf("%vIngress controller:%v %s %v--> %s%v\n", BOLD, BOLD_RESET, previousConfigurations["IngressController"], GREEN, newConfigurations["IngressController"], COLOR_RESET)
	fmt.Printf("%vIngress host:%v       %s %v--> %s%v\n", BOLD, BOLD_RESET, previousConfigurations["IngressHost"], GREEN, newConfigurations["IngressHost"], COLOR_RESET)
}

func createAnalyticsReporter(ctx context.Context, flow reporter.FlowType, disableTelemetry bool) {
	if disableTelemetry {
		log.G().Debug("Analytics Reporter disabled by the --disable-telemetry flag.")
		return
	}

	user, err := cfConfig.GetCurrentContext().GetUser(ctx)
	// If error, it will default to noop reporter
	if err != nil {
		log.G().Debug("Failed to get user from context")
		return
	}

	url := cfConfig.GetCurrentContext().URL

	if url != store.Get().DefaultAPI {
		log.G().Debug("Not reporting for local env")
		return
	}

	reporter.Init(user, flow)
}

func getVersionIfExists(versionStr string) (*semver.Version, error) {
	if versionStr != "" {
		log.G().Infof("vesionStr: %s", versionStr)
		return semver.NewVersion(versionStr)
	}

	return nil, nil
}

func initializeGitSourceCloneOpts(opts *RuntimeInstallOptions) {
	opts.GsCloneOpts.Provider = opts.InsCloneOpts.Provider
	opts.GsCloneOpts.Auth = opts.InsCloneOpts.Auth
	opts.GsCloneOpts.Progress = opts.InsCloneOpts.Progress
	host, orgRepo, _, _, _, suffix, _ := aputil.ParseGitUrl(opts.InsCloneOpts.Repo)
	opts.GsCloneOpts.Repo = host + orgRepo + "_git-source" + suffix + "/resources" + "_" + opts.RuntimeName
}<|MERGE_RESOLUTION|>--- conflicted
+++ resolved
@@ -1635,17 +1635,6 @@
 		}
 	}()
 
-<<<<<<< HEAD
-	err = apcmd.RunRepoUninstall(ctx, &apcmd.RepoUninstallOptions{
-		Namespace:    opts.RuntimeName,
-		Timeout:      opts.Timeout,
-		CloneOptions: opts.CloneOpts,
-		KubeFactory:  opts.KubeFactory,
-		Force:        opts.Force,
-		FastExit:     opts.FastExit,
-		KubeContextName: opts.kubeContext,
-	})
-=======
 	if !opts.Managed {
 		err = apcmd.RunRepoUninstall(ctx, &apcmd.RepoUninstallOptions{
 			Namespace:    opts.RuntimeName,
@@ -1656,7 +1645,6 @@
 			FastExit:     opts.FastExit,
 		})
 	}
->>>>>>> 5e03cf8f
 	cancel() // to tell the progress to stop displaying even if it's not finished
 	if opts.Force {
 		err = nil

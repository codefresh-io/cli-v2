### Installed Applications:
* Argo CD [v2.1.0-rc2](https://github.com/codefresh-io/argo-cd/releases/tag/v2.1.0-rc2)
  * Argo CD ApplicationSet Controller [2c62537a8e5a](https://github.com/argoproj-labs/applicationset/commit/2c62537a8e5a3d5aecad87b843870789b74bdf89)
* Argo Events [v1.4.0](https://github.com/argoproj/argo-events/releases/tag/v1.4.0)
* Argo Rollouts [v1.0.6](https://github.com/argoproj/argo-rollouts/releases/tag/v1.0.6)
* Argo Workflows [v3.1.8](https://github.com/argoproj/argo-workflows/releases/tag/v3.1.8)

### Using brew:
```bash
# tap Codefresh homebrew repo
brew tap codefresh-io/cli

# install cf2 CLI
brew install cf2

# check the installation
cf version
```

### Linux
```bash
# download and extract the binary
<<<<<<< HEAD
curl -L --output - https://github.com/codefresh-io/cli-v2/releases/download/v0.0.104/cf-linux-amd64.tar.gz | tar zx
=======
curl -L --output - https://github.com/codefresh-io/cli-v2/releases/download/v0.0.106/cf-linux-amd64.tar.gz | tar zx
>>>>>>> bb0a4be9

# move the binary to your $PATH
mv ./cf-linux-amd64 /usr/local/bin/cf

# check the installation
cf version
```

### Mac
```bash
# download and extract the binary
<<<<<<< HEAD
curl -L --output - https://github.com/codefresh-io/cli-v2/releases/download/v0.0.104/cf-darwin-amd64.tar.gz | tar zx
=======
curl -L --output - https://github.com/codefresh-io/cli-v2/releases/download/v0.0.106/cf-darwin-amd64.tar.gz | tar zx
>>>>>>> bb0a4be9

# move the binary to your $PATH
mv ./cf-darwin-amd64 /usr/local/bin/cf

# check the installation
cf version
```<|MERGE_RESOLUTION|>--- conflicted
+++ resolved
@@ -19,32 +19,4 @@
 
 ### Linux
 ```bash
-# download and extract the binary
-<<<<<<< HEAD
-curl -L --output - https://github.com/codefresh-io/cli-v2/releases/download/v0.0.104/cf-linux-amd64.tar.gz | tar zx
-=======
-curl -L --output - https://github.com/codefresh-io/cli-v2/releases/download/v0.0.106/cf-linux-amd64.tar.gz | tar zx
->>>>>>> bb0a4be9
-
-# move the binary to your $PATH
-mv ./cf-linux-amd64 /usr/local/bin/cf
-
-# check the installation
-cf version
-```
-
-### Mac
-```bash
-# download and extract the binary
-<<<<<<< HEAD
-curl -L --output - https://github.com/codefresh-io/cli-v2/releases/download/v0.0.104/cf-darwin-amd64.tar.gz | tar zx
-=======
-curl -L --output - https://github.com/codefresh-io/cli-v2/releases/download/v0.0.106/cf-darwin-amd64.tar.gz | tar zx
->>>>>>> bb0a4be9
-
-# move the binary to your $PATH
-mv ./cf-darwin-amd64 /usr/local/bin/cf
-
-# check the installation
-cf version
-```+# download and extract the binary